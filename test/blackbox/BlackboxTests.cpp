--- conflicted
+++ resolved
@@ -1812,8 +1812,6 @@
     writer.waitDiscovery();
 }
 
-<<<<<<< HEAD
-=======
 // Used to detect Github issue #154
 BLACKBOXTEST(BlackBox, LocalInitialPeers)
 {
@@ -1865,7 +1863,6 @@
     // Block reader until reception finished or timeout.
     reader.block_for_all();
 }
->>>>>>> a1c2a091
 
 #if HAVE_SECURITY
 
