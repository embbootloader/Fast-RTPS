// Copyright 2016 Proyectos y Sistemas de Mantenimiento SL (eProsima).
//
// Licensed under the Apache License, Version 2.0 (the "License");
// you may not use this file except in compliance with the License.
// You may obtain a copy of the License at
//
//     http://www.apache.org/licenses/LICENSE-2.0
//
// Unless required by applicable law or agreed to in writing, software
// distributed under the License is distributed on an "AS IS" BASIS,
// WITHOUT WARRANTIES OR CONDITIONS OF ANY KIND, either express or implied.
// See the License for the specific language governing permissions and
// limitations under the License.

#include "types/HelloWorld.h"
#include "types/Data64kbType.h"
#include "types/Data1mbType.h"

#include "RTPSAsSocketReader.hpp"
#include "RTPSAsSocketWriter.hpp"
#include "RTPSWithRegistrationReader.hpp"
#include "RTPSWithRegistrationWriter.hpp"
#include "ReqRepAsReliableHelloWorldRequester.hpp"
#include "ReqRepAsReliableHelloWorldReplier.hpp"
#include "PubSubReader.hpp"
#include "PubSubWriter.hpp"

#include <fastrtps/rtps/RTPSDomain.h>
#include <fastrtps/rtps/flowcontrol/ThroughputController.h>
#include <fastrtps/transport/UDPv4Transport.h>
#include <fastrtps/transport/test_UDPv4Transport.h>
#include <fastrtps/rtps/resources/AsyncWriterThread.h>
#include <fastrtps/rtps/common/Locator.h>

#include <thread>
#include <memory>
#include <gtest/gtest.h>

#define TEST_TOPIC_NAME std::string(test_info_->test_case_name() + std::string("_") + test_info_->name())

uint32_t global_port = 0;

class BlackboxEnvironment : public ::testing::Environment
{
    public:

        void SetUp()
        {
            global_port = boost::interprocess::ipcdetail::get_current_process_id();

            if(global_port + 7400 > global_port)
                global_port += 7400;
        }

        void TearDown()
        {
            Log::Reset();
            eprosima::fastrtps::rtps::RTPSDomain::stopAll();
        }
};

/****** Auxiliary data generators *******/
std::list<HelloWorld> default_helloword_data_generator(size_t max = 0)
{
    uint16_t index = 1;
    size_t maximum = max ? max : 100;
    std::list<HelloWorld> returnedValue(maximum);

    std::generate(returnedValue.begin(), returnedValue.end(), [&index] {
            HelloWorld hello;
            hello.index(index);
            std::stringstream ss;
            ss << "HelloWorld " << index;
            hello.message(ss.str());
            ++index;
            return hello;
            });

    return returnedValue;
}

const size_t data64kb_length = 63996;
std::list<Data64kb> default_data64kb_data_generator(size_t max = 0)
{
    unsigned char index = 1;
    size_t maximum = max ? max : 100;
    std::list<Data64kb> returnedValue(maximum);

    std::generate(returnedValue.begin(), returnedValue.end(), [&index] {
            Data64kb data;
            data.data().resize(data64kb_length);
            data.data()[0] = index;
            for(size_t i = 1; i < data64kb_length; ++i)
                data.data()[i] = static_cast<unsigned char>(i + data.data()[0]);
            ++index;
            return data;
            });

    return returnedValue;
}

const size_t data300kb_length = 307201;
std::list<Data1mb> default_data300kb_data_generator(size_t max = 0)
{
    unsigned char index = 1;
    size_t maximum = max ? max : 100;
    std::list<Data1mb> returnedValue(maximum);

    std::generate(returnedValue.begin(), returnedValue.end(), [&index] {
            Data1mb data;
            data.data().resize(data300kb_length);
            data.data()[0] = index;
            for(size_t i = 1; i < data300kb_length; ++i)
                data.data()[i] = static_cast<unsigned char>(i + data.data()[0]);
            ++index;
            return data;
            });

    return returnedValue;
}

/****** Auxiliary lambda functions  ******/
const std::function<void(const HelloWorld&)>  default_helloworld_print = [](const HelloWorld& hello)
{
    std::cout << hello.index() << " ";
};

const std::function<void(const Data64kb&)>  default_data64kb_print = [](const Data64kb& data)
{
    std::cout << (uint16_t)data.data()[0] << " ";
};

const std::function<void(const Data1mb&)>  default_data300kb_print = [](const Data1mb& data)
{
    std::cout << (uint16_t)data.data()[0] << " ";
};

template<typename T>
void print_non_received_messages(const std::list<T>& data, const std::function<void(const T&)>& printer)
{
    if(data.size() != 0)
    {
        std::cout << "Samples not received: ";
        std::for_each(data.begin(), data.end(), printer);
        std::cout << std::endl;
    }
}
/***** End auxiliary lambda function *****/

TEST(BlackBox, RTPSAsNonReliableSocket)
{
    RTPSAsSocketReader<HelloWorldType> reader(TEST_TOPIC_NAME);
    RTPSAsSocketWriter<HelloWorldType> writer(TEST_TOPIC_NAME);
    std::string ip("239.255.1.4");
    
    reader.add_to_multicast_locator_list(ip, global_port).init();

    ASSERT_TRUE(reader.isInitialized());

    writer.reliability(eprosima::fastrtps::rtps::ReliabilityKind_t::BEST_EFFORT).
        add_to_multicast_locator_list(ip, global_port).init();

    ASSERT_TRUE(writer.isInitialized());

    auto data = default_helloword_data_generator();
    size_t data_length = data.size();

    reader.expected_data(data);
    reader.startReception();
    // Send data
    writer.send(data);
    // In this test all data should be sent.
    ASSERT_TRUE(data.empty());
    // Block reader until reception finished or timeout.
    data = reader.block(std::chrono::seconds(3));

    print_non_received_messages(data, default_helloworld_print);
    ASSERT_LE(data.size(), data_length - 2);
}

TEST(BlackBox, AsyncRTPSAsNonReliableSocket)
{
    RTPSAsSocketReader<HelloWorldType> reader(TEST_TOPIC_NAME);
    RTPSAsSocketWriter<HelloWorldType> writer(TEST_TOPIC_NAME);
    std::string ip("239.255.1.4");
   
    reader.add_to_multicast_locator_list(ip, global_port).init();

    ASSERT_TRUE(reader.isInitialized());

    writer.reliability(eprosima::fastrtps::rtps::ReliabilityKind_t::BEST_EFFORT).
        add_to_multicast_locator_list(ip, global_port).
        asynchronously(eprosima::fastrtps::rtps::RTPSWriterPublishMode::ASYNCHRONOUS_WRITER).init();

    ASSERT_TRUE(writer.isInitialized());

    auto data = default_helloword_data_generator();
    size_t data_length = data.size();

    reader.expected_data(data);
    reader.startReception();
    // Send data
    writer.send(data);
    // In this test all data should be sent.
    ASSERT_TRUE(data.empty());
    // Block reader until reception finished or timeout.
    data = reader.block(std::chrono::seconds(3));

    print_non_received_messages(data, default_helloworld_print);
    ASSERT_LE(data.size(), data_length - 2);
}

TEST(BlackBox, AsyncRTPSAsNonReliableSocketWithWriterSpecificFlowControl)
{
    RTPSAsSocketReader<HelloWorldType> reader(TEST_TOPIC_NAME);
    RTPSAsSocketWriter<HelloWorldType> writer(TEST_TOPIC_NAME);
    std::string ip("239.255.1.4");
    
    reader.add_to_multicast_locator_list(ip, global_port).init();

    ASSERT_TRUE(reader.isInitialized());

<<<<<<< HEAD
    uint32_t size = 440; // Roughly ten times the size of the payload being sent
    uint32_t timeMS = 300;
    writer.reliability(eprosima::fastrtps::rtps::ReliabilityKind_t::BEST_EFFORT).
        add_to_multicast_locator_list(ip, global_port).
        asynchronously(eprosima::fastrtps::rtps::RTPSWriterPublishMode::ASYNCHRONOUS_WRITER).
        add_throughput_controller_descriptor_to_pparams(size, timeMS).init();
=======
    uint32_t bytesPerPeriod = 440; // Roughly ten times the size of the payload being sent
    uint32_t periodMillisecs = 300;
    writer.reliability(eprosima::fastrtps::rtps::ReliabilityKind_t::BEST_EFFORT).
        add_to_multicast_locator_list(ip, global_port).
        asynchronously(eprosima::fastrtps::rtps::RTPSWriterPublishMode::ASYNCHRONOUS_WRITER).
        add_throughput_controller_descriptor_to_pparams(bytesPerPeriod, periodMillisecs).init();
>>>>>>> 30f98a92

    ASSERT_TRUE(writer.isInitialized());

    auto data = default_helloword_data_generator();
    size_t data_length = data.size();

    reader.expected_data(data);
    reader.startReception();
    // Send data
    writer.send(data);
    // In this test all data should be sent.
    ASSERT_TRUE(data.empty());
    // Block reader until reception finished or timeout.
    data = reader.block(std::chrono::seconds(20));

    print_non_received_messages(data, default_helloworld_print);
    ASSERT_LE(data.size(), data_length - 2);
}

TEST(BlackBox, RTPSAsReliableSocket)
{
    RTPSAsSocketReader<HelloWorldType> reader(TEST_TOPIC_NAME);
    RTPSAsSocketWriter<HelloWorldType> writer(TEST_TOPIC_NAME);
    std::string ip("239.255.1.4");
    
    reader.reliability(eprosima::fastrtps::rtps::ReliabilityKind_t::RELIABLE).
        add_to_multicast_locator_list(ip, global_port).init();

    ASSERT_TRUE(reader.isInitialized());

    writer.reliability(eprosima::fastrtps::rtps::ReliabilityKind_t::RELIABLE).
        add_to_multicast_locator_list(ip, global_port).init();

    ASSERT_TRUE(writer.isInitialized());

    auto data = default_helloword_data_generator();
    
    reader.expected_data(data);
    reader.startReception();

    // Send data
    writer.send(data);
    // In this test all data should be sent.
    ASSERT_TRUE(data.empty());
    // Block reader until reception finished or timeout.
    data = reader.block(std::chrono::seconds(5));

    print_non_received_messages(data, default_helloworld_print);
    ASSERT_EQ(data.size(), 0);
}

TEST(BlackBox, AsyncRTPSAsReliableSocket)
{
    RTPSAsSocketReader<HelloWorldType> reader(TEST_TOPIC_NAME);
    RTPSAsSocketWriter<HelloWorldType> writer(TEST_TOPIC_NAME);
    std::string ip("239.255.1.4");
    
    reader.reliability(eprosima::fastrtps::rtps::ReliabilityKind_t::RELIABLE).
        add_to_multicast_locator_list(ip, global_port).init();

    ASSERT_TRUE(reader.isInitialized());

    writer.reliability(eprosima::fastrtps::rtps::ReliabilityKind_t::RELIABLE).
        add_to_multicast_locator_list(ip, global_port).
        asynchronously(eprosima::fastrtps::rtps::RTPSWriterPublishMode::ASYNCHRONOUS_WRITER).init();

    ASSERT_TRUE(writer.isInitialized());

    auto data = default_helloword_data_generator();
    
    reader.expected_data(data);
    reader.startReception();

    // Send data
    writer.send(data);
    // In this test all data should be sent.
    ASSERT_TRUE(data.empty());
    // Block reader until reception finished or timeout.
    data = reader.block(std::chrono::seconds(5));

    print_non_received_messages(data, default_helloworld_print);
    ASSERT_EQ(data.size(), 0);
}

TEST(BlackBox, RTPSAsNonReliableWithRegistration)
{
    RTPSWithRegistrationReader<HelloWorldType> reader(TEST_TOPIC_NAME);
    RTPSWithRegistrationWriter<HelloWorldType> writer(TEST_TOPIC_NAME);
    std::string ip("239.255.1.4");
    
    reader.add_to_multicast_locator_list(ip, global_port).init();

    ASSERT_TRUE(reader.isInitialized());

    writer.reliability(eprosima::fastrtps::rtps::ReliabilityKind_t::BEST_EFFORT).init();

    ASSERT_TRUE(writer.isInitialized());

    // Wait for discovery.
    writer.waitDiscovery();
    reader.waitDiscovery();

    auto data = default_helloword_data_generator();
    size_t data_length = data.size();

    reader.expected_data(data);
    reader.startReception();
    // Send data
    writer.send(data);
    // In this test all data should be sent.
    ASSERT_TRUE(data.empty());
    // Block reader until reception finished or timeout.
    data = reader.block(std::chrono::seconds(3));

    print_non_received_messages(data, default_helloworld_print);
    ASSERT_LE(data.size(), data_length - 2);
}

TEST(BlackBox, AsyncRTPSAsNonReliableWithRegistration)
{
    RTPSWithRegistrationReader<HelloWorldType> reader(TEST_TOPIC_NAME);
    RTPSWithRegistrationWriter<HelloWorldType> writer(TEST_TOPIC_NAME);
    std::string ip("239.255.1.4");
    
    reader.add_to_multicast_locator_list(ip, global_port).init();

    ASSERT_TRUE(reader.isInitialized());

    writer.reliability(eprosima::fastrtps::rtps::ReliabilityKind_t::BEST_EFFORT).
        asynchronously(eprosima::fastrtps::rtps::RTPSWriterPublishMode::ASYNCHRONOUS_WRITER).init();

    ASSERT_TRUE(writer.isInitialized());

    // Wait for discovery.
    writer.waitDiscovery();
    reader.waitDiscovery();

    auto data = default_helloword_data_generator();
    size_t data_length = data.size();

    reader.expected_data(data);
    reader.startReception();
    // Send data
    writer.send(data);
    // In this test all data should be sent.
    ASSERT_TRUE(data.empty());
    // Block reader until reception finished or timeout.
    data = reader.block(std::chrono::seconds(3));

    print_non_received_messages(data, default_helloworld_print);
    ASSERT_LE(data.size(), data_length - 2);
}

TEST(BlackBox, RTPSAsReliableWithRegistration)
{
    RTPSWithRegistrationReader<HelloWorldType> reader(TEST_TOPIC_NAME);
    RTPSWithRegistrationWriter<HelloWorldType> writer(TEST_TOPIC_NAME);
    std::string ip("239.255.1.4");
    
    reader.add_to_multicast_locator_list(ip, global_port).
        reliability(eprosima::fastrtps::rtps::ReliabilityKind_t::RELIABLE).init();

    ASSERT_TRUE(reader.isInitialized());

    writer.init();

    ASSERT_TRUE(writer.isInitialized());

    // Wait for discovery.
    writer.waitDiscovery();
    reader.waitDiscovery();

    auto data = default_helloword_data_generator();
    
    reader.expected_data(data);
    reader.startReception();

    // Send data
    writer.send(data);
    // In this test all data should be sent.
    ASSERT_TRUE(data.empty());
    // Block reader until reception finished or timeout.
    data = reader.block(std::chrono::seconds(5));

    print_non_received_messages(data, default_helloworld_print);
    ASSERT_EQ(data.size(), 0);
}

TEST(BlackBox, AsyncRTPSAsReliableWithRegistration)
{
    RTPSWithRegistrationReader<HelloWorldType> reader(TEST_TOPIC_NAME);
    RTPSWithRegistrationWriter<HelloWorldType> writer(TEST_TOPIC_NAME);
    std::string ip("239.255.1.4");
    
    reader.add_to_multicast_locator_list(ip, global_port).
        reliability(eprosima::fastrtps::rtps::ReliabilityKind_t::RELIABLE).init();

    ASSERT_TRUE(reader.isInitialized());

    writer.asynchronously(eprosima::fastrtps::rtps::RTPSWriterPublishMode::ASYNCHRONOUS_WRITER).init();

    ASSERT_TRUE(writer.isInitialized());

    // Wait for discovery.
    writer.waitDiscovery();
    reader.waitDiscovery();

    auto data = default_helloword_data_generator();
    
    reader.expected_data(data);
    reader.startReception();

    // Send data
    writer.send(data);
    // In this test all data should be sent.
    ASSERT_TRUE(data.empty());
    // Block reader until reception finished or timeout.
    data = reader.block(std::chrono::seconds(5));

    print_non_received_messages(data, default_helloworld_print);
    ASSERT_EQ(data.size(), 0);
}

TEST(BlackBox, PubSubAsNonReliableHelloworld)
{
    PubSubReader<HelloWorldType> reader(TEST_TOPIC_NAME);
    PubSubWriter<HelloWorldType> writer(TEST_TOPIC_NAME);

    reader.init();

    ASSERT_TRUE(reader.isInitialized());

    writer.reliability(eprosima::fastrtps::BEST_EFFORT_RELIABILITY_QOS).init();

    ASSERT_TRUE(writer.isInitialized());

    // Wait for discovery.
    writer.waitDiscovery();
    reader.waitDiscovery();

    auto data = default_helloword_data_generator();
    size_t data_length = data.size();
    
    reader.expected_data(data);
    reader.startReception();
    // Send data
    writer.send(data);
    // In this test all data should be sent.
    ASSERT_TRUE(data.empty());
    // Block reader until reception finished or timeout.
    data = reader.block(std::chrono::seconds(3));

    print_non_received_messages(data, default_helloworld_print);
    ASSERT_LE(data.size(), data_length - 2);
}

TEST(BlackBox, AsyncPubSubAsNonReliableHelloworld)
{
    PubSubReader<HelloWorldType> reader(TEST_TOPIC_NAME);
    PubSubWriter<HelloWorldType> writer(TEST_TOPIC_NAME);
    
    reader.init();

    ASSERT_TRUE(reader.isInitialized());

    writer.reliability(eprosima::fastrtps::RELIABLE_RELIABILITY_QOS).
        asynchronously(eprosima::fastrtps::ASYNCHRONOUS_PUBLISH_MODE).init();

    ASSERT_TRUE(writer.isInitialized());

    // Wait for discovery.
    writer.waitDiscovery();
    reader.waitDiscovery();

    auto data = default_helloword_data_generator();
    size_t data_length = data.size();
    
    reader.expected_data(data);
    reader.startReception();
    // Send data
    writer.send(data);
    // In this test all data should be sent.
    ASSERT_TRUE(data.empty());
    // Block reader until reception finished or timeout.
    data = reader.block(std::chrono::seconds(3));

    print_non_received_messages(data, default_helloworld_print);
    ASSERT_LE(data.size(), data_length - 2);
}

TEST(BlackBox, PubSubAsReliableHelloworld)
{
    PubSubReader<HelloWorldType> reader(TEST_TOPIC_NAME);
    PubSubWriter<HelloWorldType> writer(TEST_TOPIC_NAME);
    
    reader.reliability(eprosima::fastrtps::RELIABLE_RELIABILITY_QOS).init();

    ASSERT_TRUE(reader.isInitialized());

    writer.init();

    ASSERT_TRUE(writer.isInitialized());

    // Because its volatile the durability
    // Wait for discovery.
    writer.waitDiscovery();
    reader.waitDiscovery();

    auto data = default_helloword_data_generator();
    
    reader.expected_data(data);
    reader.startReception();

    // Send data
    writer.send(data);
    // In this test all data should be sent.
    ASSERT_TRUE(data.empty());
    // Block reader until reception finished or timeout.
    data = reader.block(std::chrono::seconds(5));

    print_non_received_messages(data, default_helloworld_print);
    ASSERT_EQ(data.size(), 0);
}

TEST(BlackBox, AsyncPubSubAsReliableHelloworld)
{
    PubSubReader<HelloWorldType> reader(TEST_TOPIC_NAME);
    PubSubWriter<HelloWorldType> writer(TEST_TOPIC_NAME);
    
    reader.reliability(eprosima::fastrtps::RELIABLE_RELIABILITY_QOS).init();

    ASSERT_TRUE(reader.isInitialized());

    writer.asynchronously(eprosima::fastrtps::ASYNCHRONOUS_PUBLISH_MODE).init();

    ASSERT_TRUE(writer.isInitialized());

    // Because its volatile the durability
    // Wait for discovery.
    writer.waitDiscovery();
    reader.waitDiscovery();

    auto data = default_helloword_data_generator();
    
    reader.expected_data(data);
    reader.startReception();

    // Send data
    writer.send(data);
    // In this test all data should be sent.
    ASSERT_TRUE(data.empty());
    // Block reader until reception finished or timeout.
    data = reader.block(std::chrono::seconds(30));

    print_non_received_messages(data, default_helloworld_print);
    ASSERT_EQ(data.size(), 0);
}

TEST(BlackBox, ReqRepAsReliableHelloworld)
{
    ReqRepAsReliableHelloWorldRequester requester;
    ReqRepAsReliableHelloWorldReplier replier;
    const uint16_t nmsgs = 100;

    requester.init();

    ASSERT_TRUE(requester.isInitialized());

    replier.init();

    ASSERT_TRUE(replier.isInitialized());

    for(uint16_t count = 0; count < nmsgs; ++count)
    {
        requester.send(count);
        requester.block(std::chrono::seconds(5));
    }
}

TEST(BlackBox, ParticipantRemoval)
{
    PubSubReader<HelloWorldType> reader(TEST_TOPIC_NAME);
    PubSubWriter<HelloWorldType> writer(TEST_TOPIC_NAME);
    
    reader.reliability(eprosima::fastrtps::RELIABLE_RELIABILITY_QOS).init();

    ASSERT_TRUE(reader.isInitialized());

    writer.init();

    ASSERT_TRUE(writer.isInitialized());

    // Because its volatile the durability
    // Wait for discovery.
    writer.waitDiscovery();
    reader.waitDiscovery();

    // Send some data.
    auto data = default_helloword_data_generator();
    writer.send(data);
    // In this test all data should be sent.
    ASSERT_TRUE(data.empty());

    // Destroy the writer participant.
    writer.destroy();

    // Check that reader receives the unmatched.
    reader.waitRemoval();
}

TEST(BlackBox, PubSubAsReliableData64kb)
{
    PubSubReader<Data64kbType> reader(TEST_TOPIC_NAME);
    PubSubWriter<Data64kbType> writer(TEST_TOPIC_NAME);
    
    reader.reliability(eprosima::fastrtps::RELIABLE_RELIABILITY_QOS).init();

    ASSERT_TRUE(reader.isInitialized());

    writer.heartbeat_period_seconds(0).
        heartbeat_period_fraction(4294967 * 500).init();

    ASSERT_TRUE(writer.isInitialized());

    // Because its volatile the durability
    // Wait for discovery.
    writer.waitDiscovery();
    reader.waitDiscovery();

    auto data = default_data64kb_data_generator(30);
    
    reader.expected_data(data);
    reader.startReception();

    // Send data
    writer.send(data);
    // In this test all data should be sent.
    ASSERT_TRUE(data.empty());
    // Block reader until reception finished or timeout.
    data = reader.block(std::chrono::seconds(30));

    print_non_received_messages(data, default_data64kb_print);
    ASSERT_EQ(data.size(), 0);
}

TEST(BlackBox, AsyncPubSubAsReliableData64kbWithParticipantFlowControl)
{
    PubSubReader<Data64kbType> reader(TEST_TOPIC_NAME);
    PubSubWriter<Data64kbType> writer(TEST_TOPIC_NAME);
    
    reader.reliability(eprosima::fastrtps::RELIABLE_RELIABILITY_QOS).init();

    ASSERT_TRUE(reader.isInitialized());

<<<<<<< HEAD
    uint32_t size = 68000;
    uint32_t periodInMs = 500;
    writer.add_throughput_controller_descriptor_to_pparams(size, periodInMs);
=======
    uint32_t bytesPerPeriod = 68000;
    uint32_t periodInMs = 500;
    writer.add_throughput_controller_descriptor_to_pparams(bytesPerPeriod, periodInMs);
>>>>>>> 30f98a92

    writer.asynchronously(eprosima::fastrtps::ASYNCHRONOUS_PUBLISH_MODE).
        heartbeat_period_seconds(0).
        heartbeat_period_fraction(4294967 * 500).init();

    ASSERT_TRUE(writer.isInitialized());

    // Because its volatile the durability
    // Wait for discovery.
    writer.waitDiscovery();
    reader.waitDiscovery();

    auto data = default_data64kb_data_generator(30);
    
    reader.expected_data(data);
    reader.startReception();

    // Send data
    writer.send(data);
    // In this test all data should be sent.
    ASSERT_TRUE(data.empty());
    // Block reader until reception finished or timeout.
    data = reader.block(std::chrono::seconds(30));

    print_non_received_messages(data, default_data64kb_print);
    ASSERT_EQ(data.size(), 0);
}

TEST(BlackBox, AsyncPubSubAsReliableData64kbWithParticipantFlowControlAndUserTransport)
{
    PubSubReader<Data64kbType> reader(TEST_TOPIC_NAME);
    PubSubWriter<Data64kbType> writer(TEST_TOPIC_NAME);
    
    reader.reliability(eprosima::fastrtps::RELIABLE_RELIABILITY_QOS).init();

    ASSERT_TRUE(reader.isInitialized());

<<<<<<< HEAD
    uint32_t size = 300000;
    uint32_t periodInMs = 500;
    writer.add_throughput_controller_descriptor_to_pparams(size, periodInMs);
=======
    uint32_t bytesPerPeriod = 300000;
    uint32_t periodInMs = 500;
    writer.add_throughput_controller_descriptor_to_pparams(bytesPerPeriod, periodInMs);
>>>>>>> 30f98a92

    auto testTransport = std::make_shared<UDPv4TransportDescriptor>();
    testTransport->granularMode = true;
    writer.disable_builtin_transport();
    writer.add_user_transport_to_pparams(testTransport);

    writer.asynchronously(eprosima::fastrtps::ASYNCHRONOUS_PUBLISH_MODE).
        heartbeat_period_seconds(0).
        heartbeat_period_fraction(4294967 * 500).init();

    ASSERT_TRUE(writer.isInitialized());

    // Because its volatile the durability
    // Wait for discovery.
    writer.waitDiscovery();
    reader.waitDiscovery();

    auto data = default_data64kb_data_generator(30);
    
    reader.expected_data(data);
    reader.startReception();

    // Send data
    writer.send(data);
    // In this test all data should be sent.
    ASSERT_TRUE(data.empty());
    // Block reader until reception finished or timeout.
    data = reader.block(std::chrono::seconds(50));

    print_non_received_messages(data, default_data64kb_print);
    ASSERT_EQ(data.size(), 0);
}

TEST(BlackBox, PubSubAsNonReliableData300kb)
{
    // Mutes an expected error
    Log::SetErrorStringFilter(std::regex("^((?!Big data).)*$"));

    PubSubWriter<Data1mbType> writer(TEST_TOPIC_NAME);
    
    writer.reliability(eprosima::fastrtps::BEST_EFFORT_RELIABILITY_QOS).init();

    ASSERT_FALSE(writer.isInitialized());
}

TEST(BlackBox, PubSubAsReliableData300kb)
{
    // Mutes an expected error
    Log::SetErrorStringFilter(std::regex("^((?!Big data).)*$"));

    PubSubWriter<Data1mbType> writer(TEST_TOPIC_NAME);
    
    writer.init();

    ASSERT_FALSE(writer.isInitialized());
}

TEST(BlackBox, AsyncPubSubAsNonReliableData300kb)
{
    PubSubReader<Data1mbType> reader(TEST_TOPIC_NAME);
    PubSubWriter<Data1mbType> writer(TEST_TOPIC_NAME);
    
    reader.init();

    ASSERT_TRUE(reader.isInitialized());
	
    // When doing fragmentation, it is necessary to have some degree of
    // flow control not to overrun the receive buffer.
<<<<<<< HEAD
    uint32_t size = 65536;
=======
    uint32_t bytesPerPeriod = 65536;
>>>>>>> 30f98a92
    uint32_t periodInMs = 50;

    writer.reliability(eprosima::fastrtps::BEST_EFFORT_RELIABILITY_QOS).
        heartbeat_period_seconds(0).
        heartbeat_period_fraction(4294967 * 500).
        asynchronously(eprosima::fastrtps::ASYNCHRONOUS_PUBLISH_MODE).
<<<<<<< HEAD
        add_throughput_controller_descriptor_to_pparams(size, periodInMs).init();
=======
        add_throughput_controller_descriptor_to_pparams(bytesPerPeriod, periodInMs).init();
>>>>>>> 30f98a92

    ASSERT_TRUE(writer.isInitialized());

    // Because its volatile the durability
    // Wait for discovery.
    writer.waitDiscovery();
    reader.waitDiscovery();

    auto data = default_data300kb_data_generator(30);
    size_t data_length = data.size();
    
    reader.expected_data(data);
    reader.startReception();
    // Send data
    writer.send(data);
    // In this test all data should be sent.
    ASSERT_TRUE(data.empty());
    // Block reader until reception finished or timeout.
    data = reader.block(std::chrono::seconds(20));

    print_non_received_messages(data, default_data300kb_print);
    ASSERT_LE(data.size(), data_length - 2);
}

TEST(BlackBox, AsyncPubSubAsReliableData300kb)
{
    PubSubReader<Data1mbType> reader(TEST_TOPIC_NAME);
    PubSubWriter<Data1mbType> writer(TEST_TOPIC_NAME);
    
    reader.reliability(eprosima::fastrtps::RELIABLE_RELIABILITY_QOS).init();

    ASSERT_TRUE(reader.isInitialized());

	// When doing fragmentation, it is necessary to have some degree of
	// flow control not to overrun the receive buffer.
<<<<<<< HEAD
	uint32_t size = 65536;
=======
	uint32_t bytesPerPeriod = 65536;
>>>>>>> 30f98a92
	uint32_t periodInMs = 50;

    writer.asynchronously(eprosima::fastrtps::ASYNCHRONOUS_PUBLISH_MODE).
        heartbeat_period_seconds(0).
        heartbeat_period_fraction(4294967 * 500).
<<<<<<< HEAD
        add_throughput_controller_descriptor_to_pparams(size, periodInMs).init();
=======
        add_throughput_controller_descriptor_to_pparams(bytesPerPeriod, periodInMs).init();
>>>>>>> 30f98a92

    ASSERT_TRUE(writer.isInitialized());

    // Because its volatile the durability
    // Wait for discovery.
    writer.waitDiscovery();
    reader.waitDiscovery();

    auto data = default_data300kb_data_generator(30);
    
    reader.expected_data(data);
    reader.startReception();

    // Send data
    writer.send(data);
    // In this test all data should be sent.
    ASSERT_TRUE(data.empty());
    // Block reader until reception finished or timeout.
    data = reader.block(std::chrono::seconds(30));

    print_non_received_messages(data, default_data300kb_print);
    ASSERT_EQ(data.size(), 0);
}

TEST(BlackBox, AsyncPubSubAsReliableData300kbInLossyConditions)
{
    PubSubReader<Data1mbType> reader(TEST_TOPIC_NAME);
    PubSubWriter<Data1mbType> writer(TEST_TOPIC_NAME);
    
    reader.reliability(eprosima::fastrtps::RELIABLE_RELIABILITY_QOS).init();

    ASSERT_TRUE(reader.isInitialized());

	// When doing fragmentation, it is necessary to have some degree of
	// flow control not to overrun the receive buffer.
<<<<<<< HEAD
	uint32_t size = 300000;
	uint32_t periodInMs = 200;
	writer.add_throughput_controller_descriptor_to_pparams(size, periodInMs);
=======
	uint32_t bytesPerPeriod = 300000;
	uint32_t periodInMs = 200;
	writer.add_throughput_controller_descriptor_to_pparams(bytesPerPeriod, periodInMs);
>>>>>>> 30f98a92

   // To simulate lossy conditions, we are going to remove the default
   // bultin transport, and instead use a lossy shim layer variant.
    auto testTransport = std::make_shared<test_UDPv4TransportDescriptor>();
    testTransport->sendBufferSize = 65536;
    testTransport->receiveBufferSize = 65536;
    testTransport->granularMode = false;
    // We drop 20% of all data frags
    testTransport->dropDataFragMessagesPercentage = 20;
    testTransport->dropLogLength = 10;
    writer.disable_builtin_transport();
    writer.add_user_transport_to_pparams(testTransport);

    writer.asynchronously(eprosima::fastrtps::ASYNCHRONOUS_PUBLISH_MODE).
        heartbeat_period_seconds(0).
        heartbeat_period_fraction(4294967 * 500).init();

    ASSERT_TRUE(writer.isInitialized());

    // Because its volatile the durability
    // Wait for discovery.
    writer.waitDiscovery();
    reader.waitDiscovery();

    auto data = default_data300kb_data_generator(30);
    
    reader.expected_data(data);
    reader.startReception();

    // Send data
    writer.send(data);
    // In this test all data should be sent.
    ASSERT_TRUE(data.empty());
    // Block reader until reception finished or timeout.
    data = reader.block(std::chrono::seconds(30));

    print_non_received_messages(data, default_data300kb_print);
    ASSERT_EQ(data.size(), 0);

    // Sanity check. Make sure we have dropped a few packets
    ASSERT_EQ(test_UDPv4Transport::DropLog.size(), testTransport->dropLogLength);
}

// Test created to check bug #1568 (Github #34)
TEST(BlackBox, PubSubAsNonReliableKeepLastReaderSmallDepth)
{
    PubSubReader<HelloWorldType> reader(TEST_TOPIC_NAME);
    PubSubWriter<HelloWorldType> writer(TEST_TOPIC_NAME);
    
    reader.history_kind(eprosima::fastrtps::KEEP_LAST_HISTORY_QOS).
        history_depth(2).
        resource_limits_max_samples(2).init();

    ASSERT_TRUE(reader.isInitialized());

    writer.reliability(eprosima::fastrtps::BEST_EFFORT_RELIABILITY_QOS).init();

    ASSERT_TRUE(writer.isInitialized());

    // Because its volatile the durability
    // Wait for discovery.
    writer.waitDiscovery();
    reader.waitDiscovery();

    auto data = default_helloword_data_generator(10);
    
    reader.expected_data(data);

    unsigned int tries = 0;
    for(; tries < 6 && !data.empty(); ++tries)
    {
        // Store previous data vector size.
        size_t previous_size = data.size();
        // Send data
        writer.send(data);
        // In this test all data should be sent.
        ASSERT_TRUE(data.empty());
        std::this_thread::sleep_for(std::chrono::seconds(2));
        reader.startReception();
        // Block reader until reception finished or timeout.
        data = reader.block(std::chrono::seconds(1));
        reader.stopReception();
        // Should be received only two samples.
        ASSERT_EQ(previous_size - data.size(), 2);
    }
    // To send 10 samples needs at least five tries.
    ASSERT_GE(tries, 5u);

    print_non_received_messages(data, default_helloworld_print);
    ASSERT_EQ(data.size(), 0);
}

//Test created to deal with Issue 39 on Github
TEST(BlackBox, CacheChangeReleaseTest)
{
	PubSubReader<HelloWorldType> reader(TEST_TOPIC_NAME);
	PubSubWriter<HelloWorldType> writer(TEST_TOPIC_NAME);

	//Reader Config
	reader.reliability(eprosima::fastrtps::BEST_EFFORT_RELIABILITY_QOS);
	reader.history_kind(eprosima::fastrtps::KEEP_LAST_HISTORY_QOS);
	reader.history_depth(1);
	reader.resource_limits_max_samples(1);
	reader.allocated_samples(5);
	reader.heartbeatPeriod(0,4294967 * 50);
	reader.init();
	ASSERT_TRUE(reader.isInitialized());

	writer.heartbeat_period_seconds(0).heartbeat_period_fraction(4294967*100);
	writer.resource_limits_max_samples(1);
	writer.history_kind(KEEP_LAST_HISTORY_QOS);
	writer.history_depth(1);
	writer.reliability(BEST_EFFORT_RELIABILITY_QOS);
	writer.allocated_samples(50);	
	writer.init();
	ASSERT_TRUE(writer.isInitialized());


	// Because its volatile the durability
	// Wait for discovery.
	writer.waitDiscovery();
	reader.waitDiscovery();

	auto data = default_helloword_data_generator(60);
    
	reader.expected_data(data);
	reader.startReception();

    writer.send(data);
    ASSERT_TRUE(data.empty());
    data = reader.block(std::chrono::seconds(10));

    print_non_received_messages(data, default_helloworld_print);
    ASSERT_LE(data.size(), static_cast<size_t>(9));
}

// Test created to check bug #1555 (Github #31)
TEST(BlackBox, PubSubAsReliableKeepLastReaderSmallDepth)
{
    PubSubReader<HelloWorldType> reader(TEST_TOPIC_NAME);
    PubSubWriter<HelloWorldType> writer(TEST_TOPIC_NAME);
    
    reader.reliability(RELIABLE_RELIABILITY_QOS).
        history_kind(eprosima::fastrtps::KEEP_LAST_HISTORY_QOS).
        history_depth(2).
        resource_limits_max_samples(2).init();

    ASSERT_TRUE(reader.isInitialized());

    writer.heartbeat_period_seconds(0).
        heartbeat_period_fraction(4294967*100).init();

    ASSERT_TRUE(writer.isInitialized());

    // Because its volatile the durability
    // Wait for discovery.
    writer.waitDiscovery();
    reader.waitDiscovery();

    auto data = default_helloword_data_generator(10);

    reader.expected_data(data);

    unsigned int tries = 0;
    for(; tries < 5 && !data.empty(); ++tries)
    {
        // Store previous data vector size.
        size_t previous_size = data.size();
        // Send data
        writer.send(data);
        // In this test all data should be sent.
        ASSERT_TRUE(data.empty());
        std::this_thread::sleep_for(std::chrono::seconds(2));
        reader.startReception();
        // Block reader until reception finished or timeout.
        data = reader.block(std::chrono::seconds(1));
        reader.stopReception();
        // Should be received only two samples.
        ASSERT_EQ(previous_size - data.size(), 2);
        if(data.size() > 0)
            ASSERT_EQ(data.back().index(), previous_size - 2);
    }

    print_non_received_messages(data, default_helloworld_print);
    ASSERT_EQ(data.size(), static_cast<size_t>(0));
}

// Test created to check bug #1738 (Github #54)
TEST(BlackBox, PubSubAsReliableKeepLastWriterSmallDepth)
{
    PubSubReader<HelloWorldType> reader(TEST_TOPIC_NAME);
    PubSubWriter<HelloWorldType> writer(TEST_TOPIC_NAME);
    
    reader.reliability(RELIABLE_RELIABILITY_QOS).init();

    ASSERT_TRUE(reader.isInitialized());

    writer.
        history_kind(eprosima::fastrtps::KEEP_LAST_HISTORY_QOS).
        history_depth(2).init();

    ASSERT_TRUE(writer.isInitialized());

    // Because its volatile the durability
    // Wait for discovery.
    writer.waitDiscovery();
    reader.waitDiscovery();

    auto data = default_helloword_data_generator(10);

    reader.expected_data(data);
    reader.startReception();

    // Send data
    writer.send(data);
    // In this test all data should be sent.
    ASSERT_TRUE(data.empty());
    // Block reader until reception finished or timeout.
    data = reader.block(std::chrono::seconds(5));

    print_non_received_messages(data, default_helloworld_print);
    ASSERT_NE(data.size(), static_cast<size_t>(10));
}

// Test created to check bug #1558 (Github #33)
TEST(BlackBox, PubSubKeepAll)
{
    PubSubReader<HelloWorldType> reader(TEST_TOPIC_NAME);
    PubSubWriter<HelloWorldType> writer(TEST_TOPIC_NAME);
    
    reader.reliability(eprosima::fastrtps::RELIABLE_RELIABILITY_QOS).
    history_kind(eprosima::fastrtps::KEEP_ALL_HISTORY_QOS).
    resource_limits_max_samples(2).init();

    ASSERT_TRUE(reader.isInitialized());

    writer.history_kind(eprosima::fastrtps::KEEP_ALL_HISTORY_QOS).
        resource_limits_max_samples(20).
        heartbeat_period_seconds(0).
        heartbeat_period_fraction(4294967 * 100).init();

    ASSERT_TRUE(writer.isInitialized());

    // Because its volatile the durability
    // Wait for discovery.
    writer.waitDiscovery();
    reader.waitDiscovery();

    auto data = default_helloword_data_generator();

    reader.expected_data(data);

    unsigned int tries = 0;
    for(; tries < 5 && !data.empty(); ++tries)
    {
        // Backup data vector size.
        size_t previous_size = data.size();
        // Send data
        writer.send(data);
        // Store number samples sent.
        size_t sent_size = previous_size - data.size();
        // In this test the history has 20 max_samples.
        ASSERT_LE(sent_size, 20u);
        std::this_thread::sleep_for(std::chrono::seconds(2));
        reader.startReception(sent_size);
        // Block reader until reception finished or timeout.
        data = reader.block(std::chrono::seconds(20));
        reader.stopReception();
        // Should be received the data was sent.
        ASSERT_EQ(previous_size - data.size(), sent_size);
        if(data.size() > 0)
            ASSERT_EQ(data.front().index(), (sent_size * (tries + 1)) + 1);
        //Wait for acknowledge, because then the history could be entirely again.
        ASSERT_TRUE(writer.waitForAllAcked(std::chrono::seconds(20)));
    }
    // To send 100 samples needs at least five tries.
    ASSERT_EQ(tries, 5);

    print_non_received_messages(data, default_helloworld_print);
    ASSERT_EQ(data.size(), 0);
}

// Test created to check bug #1558 (Github #33)
TEST(BlackBox, PubSubKeepAllTransient)
{
    PubSubReader<HelloWorldType> reader(TEST_TOPIC_NAME);
    PubSubWriter<HelloWorldType> writer(TEST_TOPIC_NAME);
    
    reader.reliability(eprosima::fastrtps::RELIABLE_RELIABILITY_QOS).
    history_kind(eprosima::fastrtps::KEEP_ALL_HISTORY_QOS).
    resource_limits_max_samples(2).init();

    ASSERT_TRUE(reader.isInitialized());

    writer.history_kind(eprosima::fastrtps::KEEP_ALL_HISTORY_QOS).
        durability_kind(eprosima::fastrtps::TRANSIENT_LOCAL_DURABILITY_QOS).
        resource_limits_max_samples(20).
        heartbeat_period_seconds(0).
        heartbeat_period_fraction(4294967 * 100).init();

    ASSERT_TRUE(writer.isInitialized());

    // Because its volatile the durability
    // Wait for discovery.
    writer.waitDiscovery();
    reader.waitDiscovery();

    auto data = default_helloword_data_generator();

    reader.expected_data(data);

    unsigned int tries = 0;
    for(; tries < 5 && !data.empty(); ++tries)
    {
        // Backup data vector size.
        size_t previous_size = data.size();
        // Send data
        writer.send(data);
        // Store number samples sent.
        size_t sent_size = previous_size - data.size();
        // In this test the history has 20 max_samples.
        ASSERT_LE(sent_size, 20u);
        std::this_thread::sleep_for(std::chrono::seconds(2));
        reader.startReception(sent_size);
        // Block reader until reception finished or timeout.
        data = reader.block(std::chrono::seconds(20 ));
        reader.stopReception();
        // Should be received the data was sent.
        ASSERT_EQ(previous_size - data.size(), sent_size);
        if(data.size() > 0)
            ASSERT_EQ(data.front().index(), (sent_size * (tries + 1)) + 1);
        //Wait for acknowledge, because then the history could be entirely again.
        ASSERT_TRUE(writer.waitForAllAcked(std::chrono::seconds(20)));
    }
    // To send 100 samples needs at least five tries.
    ASSERT_EQ(tries, 5);

    print_non_received_messages(data, default_helloworld_print);
    ASSERT_EQ(data.size(), 0);
}

//Verify that outLocatorList is used to select the desired output channel
TEST(BlackBox, PubSubOutLocatorSelection){
   
    PubSubReader<HelloWorldType> reader(TEST_TOPIC_NAME);
    PubSubWriter<HelloWorldType> writer(TEST_TOPIC_NAME);
    
    LocatorList_t WriterOutLocators;
    Locator_t LocatorBuffer;
    
    LocatorBuffer.kind = LOCATOR_KIND_UDPv4;
    LocatorBuffer.port = 31337;

    WriterOutLocators.push_back(LocatorBuffer);

	
    reader.reliability(eprosima::fastrtps::RELIABLE_RELIABILITY_QOS).
    history_kind(eprosima::fastrtps::KEEP_ALL_HISTORY_QOS).
    resource_limits_max_samples(2).init();

    ASSERT_TRUE(reader.isInitialized());

    writer.reliability(eprosima::fastrtps::RELIABLE_RELIABILITY_QOS).history_kind(eprosima::fastrtps::KEEP_ALL_HISTORY_QOS).
        durability_kind(eprosima::fastrtps::TRANSIENT_LOCAL_DURABILITY_QOS).
        resource_limits_max_samples(20).
        heartbeat_period_seconds(0).
        heartbeat_period_fraction(4294967 * 100).
	outLocatorList(WriterOutLocators).init();

    ASSERT_TRUE(writer.isInitialized());

    // Because its volatile the durability
    // Wait for discovery.
    writer.waitDiscovery();
    reader.waitDiscovery();

    	auto data = default_helloword_data_generator(10);
    
	reader.expected_data(data);
	reader.startReception();

    writer.send(data);
    ASSERT_TRUE(data.empty());
    data = reader.block(std::chrono::seconds(10));

    print_non_received_messages(data, default_helloworld_print);
    ASSERT_EQ(data.size(), static_cast<size_t>(0));
}

//Verify that Cachechanges are removed from History when the a Writer unmatches
TEST(BlackBox, StatefulReaderCacheChangeRelease){
	PubSubReader<HelloWorldType> reader(TEST_TOPIC_NAME);
	PubSubWriter<HelloWorldType> writer(TEST_TOPIC_NAME);

	reader.reliability(eprosima::fastrtps::RELIABLE_RELIABILITY_QOS).init();
	ASSERT_TRUE(reader.isInitialized());
	writer.reliability(eprosima::fastrtps::RELIABLE_RELIABILITY_QOS).init();
	ASSERT_TRUE(writer.isInitialized());

	writer.waitDiscovery();
	reader.waitDiscovery();

	auto data = default_helloword_data_generator(2);
	reader.expected_data(data);

	writer.send(data);
	ASSERT_TRUE(data.empty());
	ASSERT_EQ(data.size(), static_cast<size_t>(0));
	writer.destroy();
	reader.startReception();
	data = reader.block(std::chrono::seconds(2));
	
	ASSERT_EQ(data.size(), static_cast<size_t>(2));
}

TEST(BlackBox, PubSubMoreThan256Unacknowledged)
{
    PubSubWriter<HelloWorldType> writer(TEST_TOPIC_NAME);

    writer.history_kind(eprosima::fastrtps::KEEP_ALL_HISTORY_QOS).
        durability_kind(eprosima::fastrtps::TRANSIENT_LOCAL_DURABILITY_QOS).init();

    ASSERT_TRUE(writer.isInitialized());

    auto data = default_helloword_data_generator(600);
    auto expected_data(data);

    writer.send(data);
    ASSERT_TRUE(data.empty());

    PubSubReader<HelloWorldType> reader(TEST_TOPIC_NAME);

    reader.reliability(eprosima::fastrtps::RELIABLE_RELIABILITY_QOS).
    history_kind(eprosima::fastrtps::KEEP_ALL_HISTORY_QOS).
    durability_kind(eprosima::fastrtps::TRANSIENT_LOCAL_DURABILITY_QOS).init();

    ASSERT_TRUE(reader.isInitialized());

    reader.expected_data(expected_data);
	reader.startReception();
    data = reader.block(std::chrono::seconds(10));

    print_non_received_messages(data, default_helloworld_print);
    ASSERT_EQ(data.size(), static_cast<size_t>(0));
}

int main(int argc, char **argv)
{
    testing::InitGoogleTest(&argc, argv);
    testing::AddGlobalTestEnvironment(new BlackboxEnvironment);
    return RUN_ALL_TESTS();
}<|MERGE_RESOLUTION|>--- conflicted
+++ resolved
@@ -220,21 +220,12 @@
 
     ASSERT_TRUE(reader.isInitialized());
 
-<<<<<<< HEAD
-    uint32_t size = 440; // Roughly ten times the size of the payload being sent
-    uint32_t timeMS = 300;
-    writer.reliability(eprosima::fastrtps::rtps::ReliabilityKind_t::BEST_EFFORT).
-        add_to_multicast_locator_list(ip, global_port).
-        asynchronously(eprosima::fastrtps::rtps::RTPSWriterPublishMode::ASYNCHRONOUS_WRITER).
-        add_throughput_controller_descriptor_to_pparams(size, timeMS).init();
-=======
     uint32_t bytesPerPeriod = 440; // Roughly ten times the size of the payload being sent
     uint32_t periodMillisecs = 300;
     writer.reliability(eprosima::fastrtps::rtps::ReliabilityKind_t::BEST_EFFORT).
         add_to_multicast_locator_list(ip, global_port).
         asynchronously(eprosima::fastrtps::rtps::RTPSWriterPublishMode::ASYNCHRONOUS_WRITER).
         add_throughput_controller_descriptor_to_pparams(bytesPerPeriod, periodMillisecs).init();
->>>>>>> 30f98a92
 
     ASSERT_TRUE(writer.isInitialized());
 
@@ -689,15 +680,9 @@
 
     ASSERT_TRUE(reader.isInitialized());
 
-<<<<<<< HEAD
-    uint32_t size = 68000;
-    uint32_t periodInMs = 500;
-    writer.add_throughput_controller_descriptor_to_pparams(size, periodInMs);
-=======
     uint32_t bytesPerPeriod = 68000;
     uint32_t periodInMs = 500;
     writer.add_throughput_controller_descriptor_to_pparams(bytesPerPeriod, periodInMs);
->>>>>>> 30f98a92
 
     writer.asynchronously(eprosima::fastrtps::ASYNCHRONOUS_PUBLISH_MODE).
         heartbeat_period_seconds(0).
@@ -735,15 +720,9 @@
 
     ASSERT_TRUE(reader.isInitialized());
 
-<<<<<<< HEAD
-    uint32_t size = 300000;
-    uint32_t periodInMs = 500;
-    writer.add_throughput_controller_descriptor_to_pparams(size, periodInMs);
-=======
     uint32_t bytesPerPeriod = 300000;
     uint32_t periodInMs = 500;
     writer.add_throughput_controller_descriptor_to_pparams(bytesPerPeriod, periodInMs);
->>>>>>> 30f98a92
 
     auto testTransport = std::make_shared<UDPv4TransportDescriptor>();
     testTransport->granularMode = true;
@@ -812,22 +791,14 @@
 	
     // When doing fragmentation, it is necessary to have some degree of
     // flow control not to overrun the receive buffer.
-<<<<<<< HEAD
-    uint32_t size = 65536;
-=======
     uint32_t bytesPerPeriod = 65536;
->>>>>>> 30f98a92
     uint32_t periodInMs = 50;
 
     writer.reliability(eprosima::fastrtps::BEST_EFFORT_RELIABILITY_QOS).
         heartbeat_period_seconds(0).
         heartbeat_period_fraction(4294967 * 500).
         asynchronously(eprosima::fastrtps::ASYNCHRONOUS_PUBLISH_MODE).
-<<<<<<< HEAD
-        add_throughput_controller_descriptor_to_pparams(size, periodInMs).init();
-=======
         add_throughput_controller_descriptor_to_pparams(bytesPerPeriod, periodInMs).init();
->>>>>>> 30f98a92
 
     ASSERT_TRUE(writer.isInitialized());
 
@@ -863,21 +834,13 @@
 
 	// When doing fragmentation, it is necessary to have some degree of
 	// flow control not to overrun the receive buffer.
-<<<<<<< HEAD
-	uint32_t size = 65536;
-=======
 	uint32_t bytesPerPeriod = 65536;
->>>>>>> 30f98a92
 	uint32_t periodInMs = 50;
 
     writer.asynchronously(eprosima::fastrtps::ASYNCHRONOUS_PUBLISH_MODE).
         heartbeat_period_seconds(0).
         heartbeat_period_fraction(4294967 * 500).
-<<<<<<< HEAD
-        add_throughput_controller_descriptor_to_pparams(size, periodInMs).init();
-=======
         add_throughput_controller_descriptor_to_pparams(bytesPerPeriod, periodInMs).init();
->>>>>>> 30f98a92
 
     ASSERT_TRUE(writer.isInitialized());
 
@@ -913,15 +876,9 @@
 
 	// When doing fragmentation, it is necessary to have some degree of
 	// flow control not to overrun the receive buffer.
-<<<<<<< HEAD
-	uint32_t size = 300000;
-	uint32_t periodInMs = 200;
-	writer.add_throughput_controller_descriptor_to_pparams(size, periodInMs);
-=======
 	uint32_t bytesPerPeriod = 300000;
 	uint32_t periodInMs = 200;
 	writer.add_throughput_controller_descriptor_to_pparams(bytesPerPeriod, periodInMs);
->>>>>>> 30f98a92
 
    // To simulate lossy conditions, we are going to remove the default
    // bultin transport, and instead use a lossy shim layer variant.
