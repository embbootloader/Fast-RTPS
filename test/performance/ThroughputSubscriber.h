// Copyright 2016 Proyectos y Sistemas de Mantenimiento SL (eProsima).
//
// Licensed under the Apache License, Version 2.0 (the "License");
// you may not use this file except in compliance with the License.
// You may obtain a copy of the License at
//
//     http://www.apache.org/licenses/LICENSE-2.0
//
// Unless required by applicable law or agreed to in writing, software
// distributed under the License is distributed on an "AS IS" BASIS,
// WITHOUT WARRANTIES OR CONDITIONS OF ANY KIND, either express or implied.
// See the License for the specific language governing permissions and
// limitations under the License.

/**
 * @file ThroughputSubscriber.h
 *
 */

#ifndef THROUGHPUTSUBSCRIBER_H_
#define THROUGHPUTSUBSCRIBER_H_

#include <asio.hpp>

#include "ThroughputTypes.h"

#include <fastrtps/fastrtps_fwd.h>
#include <fastrtps/publisher/PublisherListener.h>
#include <fastrtps/subscriber/SubscriberListener.h>
#include <fastrtps/attributes/SubscriberAttributes.h>
#include <fastrtps/subscriber/SampleInfo.h>
#include <fastrtps/rtps/attributes/PropertyPolicy.h>
#include <fastrtps/types/DynamicTypeBuilderFactory.h>
#include <fastrtps/types/DynamicDataFactory.h>
#include <fastrtps/types/DynamicTypeBuilder.h>
#include <fastrtps/types/DynamicTypeBuilderPtr.h>
#include <fastrtps/types/TypeDescriptor.h>
#include <fastrtps/types/MemberDescriptor.h>
#include <fastrtps/types/DynamicType.h>
#include <fastrtps/types/DynamicData.h>
#include <fastrtps/types/DynamicPubSubType.h>

#include <condition_variable>
#include <chrono>

#include <fstream>
#include <iostream>



class ThroughputSubscriber
{
public:

    ThroughputSubscriber(bool reliable, uint32_t pid, bool hostname,
        const eprosima::fastrtps::rtps::PropertyPolicy& part_property_policy,
        const eprosima::fastrtps::rtps::PropertyPolicy& property_policy,
<<<<<<< HEAD
        const std::string& sXMLConfigFile, bool dynamic_types);
=======
        const std::string& sXMLConfigFile, bool dynamic_types, int forced_domain);
>>>>>>> c4487591
    virtual ~ThroughputSubscriber();
    eprosima::fastrtps::Participant* mp_par;
    eprosima::fastrtps::Subscriber* mp_datasub;
    eprosima::fastrtps::Publisher* mp_commandpubli;
    eprosima::fastrtps::Subscriber* mp_commandsub;
    std::chrono::steady_clock::time_point t_start_, t_end_;
    std::chrono::duration<double, std::micro> t_overhead_;
    std::mutex mutex_;
    uint32_t disc_count_;
    std::condition_variable disc_cond_;
    std::mutex dataMutex_;
    uint32_t data_disc_count_;
    std::condition_variable data_disc_cond_;
    //! 0 - Continuing test, 1 - End of a test, 2 - Finish application
    int stop_count_;
    std::condition_variable stop_cond_;
    class DataSubListener : public eprosima::fastrtps::SubscriberListener
    {
    public:

        DataSubListener(ThroughputSubscriber& up);
        virtual ~DataSubListener();
        ThroughputSubscriber& m_up;
        void reset();
        uint32_t lastseqnum, saved_lastseqnum;
        uint32_t lostsamples, saved_lostsamples;
        bool first;
        eprosima::fastrtps::SampleInfo_t info;
        void onSubscriptionMatched(eprosima::fastrtps::Subscriber* sub,
            eprosima::fastrtps::rtps::MatchingInfo& info);
        void onNewDataMessage(eprosima::fastrtps::Subscriber* sub);
        void saveNumbers();
        std::ofstream myfile;
    }m_DataSubListener;

    class CommandSubListener : public eprosima::fastrtps::SubscriberListener
    {
    public:

        CommandSubListener(ThroughputSubscriber& up);
        virtual ~CommandSubListener();
        ThroughputSubscriber& m_up;
        ThroughputCommandType m_commandin;
        eprosima::fastrtps::SampleInfo_t info;
        void onSubscriptionMatched(eprosima::fastrtps::Subscriber* sub,
            eprosima::fastrtps::rtps::MatchingInfo& info);
        void onNewDataMessage(eprosima::fastrtps::Subscriber* sub);
        void saveNumbers();

    private:

        CommandSubListener& operator=(const CommandSubListener&);
    }m_CommandSubListener;

    class CommandPubListener : public eprosima::fastrtps::PublisherListener
    {
    public:

        CommandPubListener(ThroughputSubscriber& up);
        virtual ~CommandPubListener();
        ThroughputSubscriber& m_up;
        void onPublicationMatched(eprosima::fastrtps::Publisher* pub,
            eprosima::fastrtps::rtps::MatchingInfo& info);

    private:

        CommandPubListener& operator=(const CommandPubListener&);
    }m_CommandPubListener;

    bool ready;
    uint32_t m_datasize;
    uint32_t m_demand;
    void run();
    ThroughputCommandDataType throuputcommand_t;
    std::string m_sXMLConfigFile;
<<<<<<< HEAD
    bool dynamic_data = false;
=======
    //bool dynamic_data = false;
    int m_forced_domain;

>>>>>>> c4487591
    // Static Data
    ThroughputDataType throughput_t;
    ThroughputType* throughputin;
    // Dynamic Data
<<<<<<< HEAD
    eprosima::fastrtps::types::DynamicData* m_DynData;
    eprosima::fastrtps::types::DynamicPubSubType m_DynType;
    eprosima::fastrtps::types::DynamicType_ptr m_pDynType;
    eprosima::fastrtps::SubscriberAttributes subAttr;
=======
    //eprosima::fastrtps::types::DynamicData* m_DynData;
    //eprosima::fastrtps::types::DynamicPubSubType m_DynType;
    //eprosima::fastrtps::types::DynamicType_ptr m_pDynType;
    //eprosima::fastrtps::SubscriberAttributes subAttr;
>>>>>>> c4487591
};

#endif /* THROUGHPUTSUBSCRIBER_H_ */<|MERGE_RESOLUTION|>--- conflicted
+++ resolved
@@ -55,11 +55,7 @@
     ThroughputSubscriber(bool reliable, uint32_t pid, bool hostname,
         const eprosima::fastrtps::rtps::PropertyPolicy& part_property_policy,
         const eprosima::fastrtps::rtps::PropertyPolicy& property_policy,
-<<<<<<< HEAD
-        const std::string& sXMLConfigFile, bool dynamic_types);
-=======
         const std::string& sXMLConfigFile, bool dynamic_types, int forced_domain);
->>>>>>> c4487591
     virtual ~ThroughputSubscriber();
     eprosima::fastrtps::Participant* mp_par;
     eprosima::fastrtps::Subscriber* mp_datasub;
@@ -135,28 +131,17 @@
     void run();
     ThroughputCommandDataType throuputcommand_t;
     std::string m_sXMLConfigFile;
-<<<<<<< HEAD
     bool dynamic_data = false;
-=======
-    //bool dynamic_data = false;
     int m_forced_domain;
 
->>>>>>> c4487591
     // Static Data
     ThroughputDataType throughput_t;
     ThroughputType* throughputin;
     // Dynamic Data
-<<<<<<< HEAD
     eprosima::fastrtps::types::DynamicData* m_DynData;
     eprosima::fastrtps::types::DynamicPubSubType m_DynType;
     eprosima::fastrtps::types::DynamicType_ptr m_pDynType;
     eprosima::fastrtps::SubscriberAttributes subAttr;
-=======
-    //eprosima::fastrtps::types::DynamicData* m_DynData;
-    //eprosima::fastrtps::types::DynamicPubSubType m_DynType;
-    //eprosima::fastrtps::types::DynamicType_ptr m_pDynType;
-    //eprosima::fastrtps::SubscriberAttributes subAttr;
->>>>>>> c4487591
 };
 
 #endif /* THROUGHPUTSUBSCRIBER_H_ */