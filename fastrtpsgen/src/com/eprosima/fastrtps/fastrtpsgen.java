package com.eprosima.fastrtps;

import java.io.BufferedReader;
import java.io.BufferedWriter;
import java.io.File;
import java.io.FileInputStream;
import java.io.FileNotFoundException;
import java.io.FileOutputStream;
import java.io.FileWriter;
import java.io.IOException;
import java.io.InputStream;
import java.io.InputStreamReader;
import java.io.OutputStream;
import java.text.ParseException;
import java.util.List;
import java.util.ArrayList;
import java.util.Vector;

import javax.swing.plaf.basic.BasicFormattedTextFieldUI;

import org.antlr.stringtemplate.CommonGroupLoader;
import org.antlr.stringtemplate.StringTemplate;
import org.antlr.stringtemplate.StringTemplateErrorListener;
import org.antlr.stringtemplate.StringTemplateGroup;
import org.antlr.stringtemplate.StringTemplateGroupLoader;
import org.antlr.stringtemplate.language.DefaultTemplateLexer;
import org.antlr.v4.runtime.ANTLRFileStream;
import org.antlr.v4.runtime.CommonTokenStream;

import com.eprosima.fastrtps.exceptions.BadArgumentException;
import com.eprosima.fastrtps.idl.grammar.Context;
import com.eprosima.fastrtps.solution.Project;
import com.eprosima.fastrtps.solution.Solution;
import com.eprosima.fastrtps.util.Utils;
import com.eprosima.fastrtps.util.VSConfiguration;
import com.eprosima.idl.generator.manager.TemplateGroup;
import com.eprosima.idl.generator.manager.TemplateManager;
import com.eprosima.idl.generator.manager.TemplateExtension;
import com.eprosima.idl.parser.grammar.IDLLexer;
import com.eprosima.idl.parser.grammar.IDLParser;
import com.eprosima.idl.parser.tree.Interface;
import com.eprosima.idl.parser.tree.Specification;
import com.eprosima.idl.parser.tree.AnnotationDeclaration;
import com.eprosima.idl.parser.tree.AnnotationMember;
import com.eprosima.idl.parser.typecode.PrimitiveTypeCode;
import com.eprosima.idl.parser.typecode.TypeCode;
import com.eprosima.idl.util.Util;
import com.eprosima.log.ColorMessage;

// TODO: Implement Solution & Project in com.eprosima.fastrtps.solution

public class fastrtpsgen {

	/*
	 * ----------------------------------------------------------------------------------------
	 * 
	 * Attributes
	 */

	private static ArrayList<String> m_platforms = null;

	private Vector<String> m_idlFiles;
	protected static String m_appEnv = "FASTRTPSHOME";
	private String m_exampleOption = null;
	private String m_languageOption = "C++";
	private boolean m_ppDisable = false; //TODO
	private boolean m_replace = false;
	private String m_ppPath = null;
	private final String m_defaultOutputDir = "." + File.separator;
	private String m_outputDir = m_defaultOutputDir;
	private String m_tempDir = null;
	protected static String m_appName = "fastrtpsgen";

	private boolean m_publishercode = true;
	private boolean m_subscribercode = true;
	private boolean m_atLeastOneStructure = false;
	protected static String m_localAppProduct = "fastrtps";
	private ArrayList m_includePaths = new ArrayList();

	private String m_command = null;
	private String m_extra_command = null;
	private ArrayList m_lineCommand = null;
	private ArrayList m_lineCommandForWorkDirSet = null;	
	private String m_spTemplate = "main";

	private static VSConfiguration m_vsconfigurations[]={new VSConfiguration("Debug DLL", "Win32", true, true),
		new VSConfiguration("Release DLL", "Win32", false, true),
		new VSConfiguration("Debug", "Win32", true, false),
		new VSConfiguration("Release", "Win32", false, false)};

	private String m_os = null;

	/*
	 * ----------------------------------------------------------------------------------------
	 * 
	 * Constructor
	 */

	public fastrtpsgen(String [] args) throws BadArgumentException {

		int count = 0;
		String arg;

		// Detect OS
		m_os = System.getProperty("os.name");

		m_idlFiles = new Vector<String>();

		// Check arguments
		while (count < args.length) {

			arg = args[count++];

			if (!arg.startsWith("-")) {
				m_idlFiles.add(arg);
			} else if (arg.equals("-example")) {
				if (count < args.length) {
					m_exampleOption = args[count++];
					if (!m_platforms.contains(m_exampleOption)) {
						throw new BadArgumentException("Unknown example arch " + m_exampleOption);
					}
				} else {
					throw new BadArgumentException("No architecture speficied after -example argument");
				}
			} else if (arg.equals("-language")) {
				if (count < args.length) {
					m_languageOption = args[count++];
					if (!m_languageOption.equals("C++") && !m_languageOption.equals("c++")) {
						throw new BadArgumentException("Unknown language " + m_languageOption);
					}
				} else {
					throw new BadArgumentException("No language specified after -language argument");
				}
			} else if(arg.equals("-ppPath")) {
				if (count < args.length) {
					m_ppPath = args[count++];
				} else {
					throw new BadArgumentException("No URL specified after -ppPath argument");
				}
			} else if (arg.equals("-ppDisable")) {
				m_ppDisable = true;
			} else if (arg.equals("-replace")) {
				m_replace = true;
			} else if (arg.equals("-d")) {
				if (count < args.length) {
					m_outputDir = Utils.addFileSeparator(args[count++]);
				} else {
					throw new BadArgumentException("No URL specified after -d argument");
				}
			} else if (arg.equals("-version")) {
				showVersion();
				System.exit(0);
			} else if (arg.equals("-help")) {
				printHelp();
				System.exit(0);
			} else { // TODO: More options: -local, -rpm, -debug -I
				throw new BadArgumentException("Unknown argument " + arg);
			}

		}

		if (m_idlFiles.isEmpty()) {
			throw new BadArgumentException("No input files given");
		}

	}

	/*
	 * ----------------------------------------------------------------------------------------
	 * 
	 * Listener classes
	 */

	class TemplateErrorListener implements StringTemplateErrorListener
	{  
		public void error(String arg0, Throwable arg1)
		{
			System.out.println(ColorMessage.error() + arg0);
			arg1.printStackTrace();
		}

		public void warning(String arg0)
		{
			System.out.println(ColorMessage.warning() + arg0);   
		}   
	}

	/*
	 * ----------------------------------------------------------------------------------------
	 * 
	 * Main methods
	 */

	public boolean execute() {


		if (!m_outputDir.equals(m_defaultOutputDir)) {
			File dir = new File(m_outputDir);

			if (!dir.exists()) {
				System.out.println(ColorMessage.error() + "The specified output directory does not exist");
				return false;
			}
		}

		boolean returnedValue = globalInit();
<<<<<<< HEAD

		if (returnedValue) {

			Solution solution = new Solution(m_exampleOption, getVersion(), m_publishercode, m_subscribercode);

			// Load string templates
			System.out.println("Loading templates...");
			StringTemplateGroupLoader loader = new CommonGroupLoader("com/eprosima/fastrtps/idl/templates", new TemplateErrorListener());
			StringTemplateGroup.registerGroupLoader(loader);

			// Load IDL types for stringtemplates
			TypeCode.idltypesgr = StringTemplateGroup.loadGroup("idlTypes", DefaultTemplateLexer.class, null);

=======
		
		if (returnedValue)
        {
            Solution solution = new Solution(m_exampleOption, getVersion(), m_publishercode, m_subscribercode);
			
			// Load string templates
			System.out.println("Loading templates...");
            TemplateManager.setGroupLoaderDirectories("com/eprosima/fastrtps/idl/templates:com/eprosima/fastcdr/idl/templates");
			
>>>>>>> f7158825
			// In local for all products
			//solution.addInclude("$(EPROSIMADIR)/code");
			solution.addInclude("$(" + m_appEnv + ")/include");
			if(m_exampleOption != null) {
				solution.addLibraryPath("$(" + m_appEnv + ")/lib/" + m_exampleOption);
			}
<<<<<<< HEAD

			// Protocol FASTCDR
			TypeCode.cpptypesgr = StringTemplateGroup.loadGroup("Types", DefaultTemplateLexer.class, null); //TODOQuitar Types.stg de com.eprosima.fastrtps.idl.templates y copiarlo con el build
			TemplateManager.middlgr = StringTemplateGroup.loadGroup("eprosima", DefaultTemplateLexer.class, null);

=======
			
			if (m_exampleOption != null && m_exampleOption.contains("Linux")) {
				solution.addLibrary("boost_system");
				solution.addLibrary("boost_thread");
			}
			
>>>>>>> f7158825
			if(m_exampleOption != null && m_exampleOption.contains("Win"))
			{
				solution.addInclude("$(LIB_BOOST_PATH)");
			}

			// m_local = true
			//solution.addInclude("$(FAST_BUFFERS)/include");
			//solution.addLibraryPath("$(FAST_BUFFERS)/lib/" + m_exampleOption);


			if (m_exampleOption != null && !m_exampleOption.contains("Win")) {
				solution.addLibrary("fastcdr");
			}

			// Add product library
			solution.addLibrary("fastrtps");

			//Add boost dependencies as libraries in Linux.
			//TODO Automatically link with fastrtps
			if (m_exampleOption != null && m_exampleOption.contains("Linux")) {
				solution.addLibrary("boost_system");
				solution.addLibrary("boost_thread");
				solution.addLibrary("boost_date_time");
			}

			for (int count = 0; returnedValue && (count < m_idlFiles.size()); ++count) {
				Project project = process(m_idlFiles.get(count));

				if (project != null) {
					solution.addProject(project);
				} else {
					returnedValue = false;
				}
			}

			// Generate solution
			if (returnedValue && m_exampleOption != null) {
				if ((returnedValue = genSolution(solution)) == false) {
					System.out.println(ColorMessage.error() + "While the solution was being generated");
				}
			}

		}

		return returnedValue;

	}




	/*
	 * ----------------------------------------------------------------------------------------
	 * 
	 * Auxiliary methods
	 */

	public static boolean loadPlatforms() {

		boolean returnedValue = false;

		fastrtpsgen.m_platforms = new ArrayList<String>();

		try {

			InputStream input = fastrtpsgen.class.getClassLoader().getResourceAsStream("platforms"); // TODO Modificar esto antes de exportarlo
			InputStreamReader ir = new InputStreamReader(input);
			BufferedReader reader = new BufferedReader(ir);
			String line = null;
			while ((line = reader.readLine()) != null) {
				fastrtpsgen.m_platforms.add(line);
			}

			returnedValue = true;

		} catch (Exception e) {

			System.out.println(ColorMessage.error() + "Getting platforms. " + e.getMessage());

		}

		return returnedValue;
	}

	private String getVersion()
	{
		try
		{
			//InputStream input = this.getClass().getResourceAsStream("/fastrtps_version.h");

			InputStream input = this.getClass().getClassLoader().getResourceAsStream("fastrtps_version.h");
			byte[] b = new byte[input.available()];
			input.read(b);
			String text = new String(b);
			int beginindex = text.indexOf("\"");
			int endindex = text.indexOf("\"", beginindex + 1);
			return text.substring(beginindex + 1, endindex);
		}
		catch(Exception ex)
		{
			System.out.println(ColorMessage.error() + "Getting version. " + ex.getMessage());
		}

		return "";
	}

	private void showVersion()
	{
		String version = getVersion();
		System.out.println(m_appName + " version " + version);
	}

	public static void printHelp()
	{
		System.out.println(m_appName + " usage:");
		System.out.println("\t" + m_appName + " [options] <file> [<file> ...]");
		System.out.println("\twhere the options are:");
		System.out.println("\t\t-help: shows this help");
		System.out.println("\t\t-version: shows the current version of eProsima Fast RTPS.");
		System.out.println("\t\t-example <platform>: Generates a solution for a specific platform (example: x64Win64VS2010)");
		System.out.println("\t\t\tSupported platforms:");
		for(int count = 0; count < m_platforms.size(); ++count)
			System.out.println("\t\t\t * " + m_platforms.get(count));
		System.out.println("\t\t-language <C++>: Programming language (default: C++).");
		System.out.println("\t\t-replace: replaces existing generated files.");
		System.out.println("\t\t-ppDisable: disables the preprocessor.");
		System.out.println("\t\t-ppPath: specifies the preprocessor path.");
		System.out.println("\t\t-d <path>: sets an output directory for generated files.");
		System.out.println("\t\t-t <temp dir>: sets a specific directory as a temporary directory.");
		System.out.println("\tand the supported input files are:");
		System.out.println("\t* IDL files.");

	}

	public boolean globalInit() {
		String dds_root = null, tao_root = null, fastrtps_root = null;

		// Set the temporary folder
		if (m_tempDir == null) {
			if (m_os.contains("Windows")) {
				String tempPath = System.getenv("TEMP");

				if (tempPath == null) {
					tempPath = System.getenv("TMP");
				}

				m_tempDir = tempPath;
			} else if (m_os.contains("Linux")) {
				m_tempDir = "/tmp/";
			}
		}

		if (m_tempDir.charAt(m_tempDir.length() - 1) != File.separatorChar) {
			m_tempDir += File.separator;
		}

		// Set the line command
		m_lineCommand = new ArrayList();

		return true;
	}

	private Project process(String idlFilename) {
		Project project = null;
		System.out.println("Processing the file " + idlFilename + "...");

		try {
			// Protocol CDR
			project = parseIDL(idlFilename); // TODO: Quitar archivos copiados TypesHeader.stg, TypesSource.stg, PubSubTypeHeader.stg de la carpeta com.eprosima.fastrtps.idl.templates
		} catch (Exception ioe) {
			System.out.println(ColorMessage.error() + "Cannot generate the files");
			if (!ioe.getMessage().equals("")) {
				System.out.println(ioe.getMessage());
			}
		} 

		return project;

	}
<<<<<<< HEAD

	private Project parseIDLtoCDR(String idlFilename) {
=======
	
	private Project parseIDL(String idlFilename) {
>>>>>>> f7158825
		boolean returnedValue = false;
		String idlParseFileName = idlFilename;
		Project project = null;

		String onlyFileName = Util.getIDLFileNameOnly(idlFilename);

		if (!m_ppDisable) {
			idlParseFileName = callPreprocessor(idlFilename);
		}

		if (idlParseFileName != null) {
			Context ctx = new Context(onlyFileName, idlFilename, m_includePaths, m_subscribercode, m_publishercode, m_localAppProduct);
<<<<<<< HEAD
			// Create template manager
			TemplateManager tmanager = new TemplateManager();

			//tmanager.registerRenderer(String.class, new A());
=======
             
            // Create default @Key annotations.
            AnnotationDeclaration keyann = ctx.createAnnotationDeclaration("Key");
            keyann.addMember(new AnnotationMember("value", new PrimitiveTypeCode(TypeCode.KIND_BOOLEAN), "true"));
			
			// Create template manager
			TemplateManager tmanager = new TemplateManager("FastCdrCommon:eprosima:Common");
>>>>>>> f7158825

            List<TemplateExtension> extensions = new ArrayList<TemplateExtension>();
			
			// Load common types template
<<<<<<< HEAD
			tmanager.addGroup("TypesHeader");
			tmanager.addGroup("TypesSource");

=======
            extensions.add(new TemplateExtension("struct_type", "keyFunctionHeadersStruct"));
            extensions.add(new TemplateExtension("union_type", "keyFunctionHeadersUnion"));
			tmanager.addGroup("TypesHeader", extensions);
            extensions.clear();
            extensions.add(new TemplateExtension("struct_type", "keyFunctionSourcesStruct"));
			tmanager.addGroup("TypesSource", extensions);
			
>>>>>>> f7158825
			// TODO: Uncomment following lines and create templates

			// Load Types common templates
			tmanager.addGroup("RTPSPubSubTypeHeader");
			tmanager.addGroup("RTPSPubSubTypeSource");

			// Load Publisher templates
			tmanager.addGroup("RTPSPublisherHeader");
			tmanager.addGroup("RTPSPublisherSource");

			// Load Subscriber templates
			tmanager.addGroup("RTPSSubscriberHeader");
			tmanager.addGroup("RTPSSubscriberSource");

			// Load PubSubMain template
			tmanager.addGroup("RTPSPubSubMain");

			// Create main template
			TemplateGroup maintemplates = tmanager.createTemplateGroup("main");
			maintemplates.setAttribute("ctx", ctx);

			try {
                ANTLRFileStream input = new ANTLRFileStream(idlParseFileName);
				IDLLexer lexer = new IDLLexer(input);
				lexer.setContext(ctx);
                CommonTokenStream tokens = new CommonTokenStream(lexer);
				IDLParser parser = new IDLParser(tokens);
				// Pass the finelame without the extension
<<<<<<< HEAD
				returnedValue = parser.specification(ctx, tmanager, maintemplates);

=======
                Specification specification = parser.specification(ctx, tmanager, maintemplates).spec;
                returnedValue = specification != null;
				
>>>>>>> f7158825
			} catch (FileNotFoundException ex) {
				System.out.println(ColorMessage.error("FileNotFounException") + "The File " + idlParseFileName + " was not found.");
			}/* catch (ParseException ex) {
				System.out.println(ColorMessage.error("ParseException") + ex.getMessage());
			}*/ catch (Exception ex) {
				System.out.println(ColorMessage.error("Exception") + ex.getMessage());
			}

			if (returnedValue) {
				// Create information of project for solution
				project = new Project(onlyFileName, idlFilename, ctx.getDependencies());

				System.out.println("Generating Type definition files...");
				if (returnedValue = Utils.writeFile(m_outputDir + onlyFileName + ".h", maintemplates.getTemplate("TypesHeader"), m_replace)) {
					if (returnedValue = Utils.writeFile(m_outputDir + onlyFileName + ".cxx", maintemplates.getTemplate("TypesSource"), m_replace)) {
						project.addCommonIncludeFile(onlyFileName + ".h");
						project.addCommonSrcFile(onlyFileName + ".cxx");
					}
				}

				// TODO: Uncomment following lines and create templates
				if(ctx.getM_lastStructure() != null)
				{
					m_atLeastOneStructure = true;
					project.setHasStruct(true);
					if (m_exampleOption != null) {

						System.out.println("Generating TopicDataTypes files...");
						if (returnedValue = Utils.writeFile(m_outputDir + onlyFileName + "PubSubTypes.h", maintemplates.getTemplate("RTPSPubSubTypeHeader"), m_replace)) {
							if (returnedValue = Utils.writeFile(m_outputDir + onlyFileName + "PubSubTypes.cxx", maintemplates.getTemplate("RTPSPubSubTypeSource"), m_replace)) {
								project.addProjectIncludeFile(onlyFileName + "PubSubTypes.h");
								project.addProjectSrcFile(onlyFileName + "PubSubTypes.cxx");
							}
						}

						System.out.println("Generating Publisher files...");
						if (returnedValue = Utils.writeFile(m_outputDir + onlyFileName + "Publisher.h", maintemplates.getTemplate("RTPSPublisherHeader"), m_replace)) {
							if (returnedValue = Utils.writeFile(m_outputDir + onlyFileName + "Publisher.cxx", maintemplates.getTemplate("RTPSPublisherSource"), m_replace)) {
								project.addProjectIncludeFile(onlyFileName + "Publisher.h");
								project.addProjectSrcFile(onlyFileName + "Publisher.cxx");
							}
						}

						System.out.println("Generating Subscriber files...");
						if (returnedValue = Utils.writeFile(m_outputDir + onlyFileName + "Subscriber.h", maintemplates.getTemplate("RTPSSubscriberHeader"), m_replace)) {
							if (returnedValue = Utils.writeFile(m_outputDir + onlyFileName + "Subscriber.cxx", maintemplates.getTemplate("RTPSSubscriberSource"), m_replace)) {
								project.addProjectIncludeFile(onlyFileName + "Subscriber.h");
								project.addProjectSrcFile(onlyFileName + "Subscriber.cxx");
							}
						}

						System.out.println("Generating main file...");
						if (returnedValue = Utils.writeFile(m_outputDir + onlyFileName + "PubSubMain.cxx", maintemplates.getTemplate("RTPSPubSubMain"), m_replace)) {
							project.addProjectSrcFile(onlyFileName + "PubSubMain.cxx");
						}
					}
				}
			}

		}

		return returnedValue ? project : null;
	}

	private boolean genSolution(Solution solution) {

		final String METHOD_NAME = "genSolution";
		boolean returnedValue = true;
		if(m_atLeastOneStructure == true)
		{
			if (m_exampleOption != null) {
				System.out.println("Generating solution for arch " + m_exampleOption + "...");

				if (m_exampleOption.substring(3, 6).equals("Win")) {
					System.out.println("Generating Windows solution"); 

					if (m_exampleOption.startsWith("i86")) 
					{
						if(m_exampleOption.charAt(m_exampleOption.length()-1) == '3')
							returnedValue = genVS2013(solution, null);
						else
							returnedValue = genVS2010(solution, null);
					} else if (m_exampleOption.startsWith("x64")) {
						for (int index = 0; index < m_vsconfigurations.length; index++) {
							m_vsconfigurations[index].setPlatform("x64");
						}
						if(m_exampleOption.charAt(m_exampleOption.length()-1) == '3')
							returnedValue = genVS2013(solution, "x64");
						else
							returnedValue = genVS2010(solution, "x64");
					} else {
						returnedValue = false;
					}
				} else if (m_exampleOption.substring(3, 8).equals("Linux")) {
					System.out.println("Generating makefile solution");

					if (m_exampleOption.startsWith("i86")) {
						returnedValue = genMakefile(solution, "32");
					} else if (m_exampleOption.startsWith("x64")) {
						returnedValue = genMakefile(solution, "64");
					} else {
						returnedValue = false;
					}
				}
			}
		}
		else
			System.out.println(ColorMessage.warning()+"No structure found in any of the provided IDL; no example files have been generated");

		return returnedValue;
	}

	private boolean genVS2010(Solution solution, String arch) {

		final String METHOD_NAME = "genVS2010";
		boolean returnedValue = false;

		StringTemplateGroup vsTemplates = StringTemplateGroup.loadGroup("VS2010", DefaultTemplateLexer.class, null);

		if (vsTemplates != null) {
			StringTemplate tsolution = vsTemplates.getInstanceOf("solution");
			StringTemplate tproject = vsTemplates.getInstanceOf("project");
			StringTemplate tprojectFiles = vsTemplates.getInstanceOf("projectFiles");
			StringTemplate tprojectPubSub = vsTemplates.getInstanceOf("projectPubSub");
			StringTemplate tprojectFilesPubSub = vsTemplates.getInstanceOf("projectFilesPubSub");

			returnedValue = true;

			for (int count = 0; returnedValue && (count < solution.getProjects().size()); ++count) {
				Project project = (Project) solution.getProjects().get(count);

				tproject.setAttribute("solution", solution);
				tproject.setAttribute("project", project);
				tproject.setAttribute("example", m_exampleOption);
				//tproject.setAttribute("local",  m_local);

				tprojectFiles.setAttribute("project", project);

				tprojectPubSub.setAttribute("solution", solution);
				tprojectPubSub.setAttribute("project", project);
				tprojectPubSub.setAttribute("example", m_exampleOption);

				tprojectFilesPubSub.setAttribute("project", project);

				for (int index = 0; index < m_vsconfigurations.length; index++) {
					tproject.setAttribute("configurations", m_vsconfigurations[index]);
					tprojectPubSub.setAttribute("configurations", m_vsconfigurations[index]);
				}

				if (returnedValue = Utils.writeFile(m_outputDir + project.getName() + "Types-" + m_exampleOption + ".vcxproj", tproject, m_replace)) {
					if (returnedValue = Utils.writeFile(m_outputDir + project.getName() + "Types-" + m_exampleOption + ".vcxproj.filters", tprojectFiles, m_replace)) {
						if(project.getHasStruct())
						{
							if (returnedValue = Utils.writeFile(m_outputDir + project.getName() + "PublisherSubscriber-" + m_exampleOption + ".vcxproj", tprojectPubSub, m_replace)) {
								returnedValue = Utils.writeFile(m_outputDir + project.getName() + "PublisherSubscriber-" + m_exampleOption + ".vcxproj.filters", tprojectFilesPubSub, m_replace);
							}
						}
					}
				}

				tproject.reset();
				tprojectFiles.reset();
				tprojectPubSub.reset();
				tprojectFilesPubSub.reset();

			}

			if (returnedValue) {
				tsolution.setAttribute("solution", solution);
				tsolution.setAttribute("example", m_exampleOption);

				// Project configurations
				for (int index = 0; index < m_vsconfigurations.length; index++) {
					tsolution.setAttribute("configurations", m_vsconfigurations[index]);
				}

				returnedValue = Utils.writeFile(m_outputDir + "solution-" + m_exampleOption + ".sln", tsolution, m_replace);
			}

		} else {
			System.out.println("ERROR<" + METHOD_NAME + ">: Cannot load the template group VS2010");
		}

		return returnedValue;
	}

	private boolean genVS2013(Solution solution, String arch) {

		final String METHOD_NAME = "genVS2013";
		boolean returnedValue = false;

		StringTemplateGroup vsTemplates = StringTemplateGroup.loadGroup("VS2013", DefaultTemplateLexer.class, null);

		if (vsTemplates != null) {
			StringTemplate tsolution = vsTemplates.getInstanceOf("solution");
			StringTemplate tproject = vsTemplates.getInstanceOf("project");
			StringTemplate tprojectFiles = vsTemplates.getInstanceOf("projectFiles");
			StringTemplate tprojectPubSub = vsTemplates.getInstanceOf("projectPubSub");
			StringTemplate tprojectFilesPubSub = vsTemplates.getInstanceOf("projectFilesPubSub");

			returnedValue = true;

			for (int count = 0; returnedValue && (count < solution.getProjects().size()); ++count) {
				Project project = (Project) solution.getProjects().get(count);

				tproject.setAttribute("solution", solution);
				tproject.setAttribute("project", project);
				tproject.setAttribute("example", m_exampleOption);
				//tproject.setAttribute("local",  m_local);

				tprojectFiles.setAttribute("project", project);

				tprojectPubSub.setAttribute("solution", solution);
				tprojectPubSub.setAttribute("project", project);
				tprojectPubSub.setAttribute("example", m_exampleOption);

				tprojectFilesPubSub.setAttribute("project", project);

				for (int index = 0; index < m_vsconfigurations.length; index++) {
					tproject.setAttribute("configurations", m_vsconfigurations[index]);
					tprojectPubSub.setAttribute("configurations", m_vsconfigurations[index]);
				}

				if (returnedValue = Utils.writeFile(m_outputDir + project.getName() + "Types-" + m_exampleOption + ".vcxproj", tproject, m_replace)) {
					if (returnedValue = Utils.writeFile(m_outputDir + project.getName() + "Types-" + m_exampleOption + ".vcxproj.filters", tprojectFiles, m_replace)) {
						if(project.getHasStruct())
						{
							if (returnedValue = Utils.writeFile(m_outputDir + project.getName() + "PublisherSubscriber-" + m_exampleOption + ".vcxproj", tprojectPubSub, m_replace)) {
								returnedValue = Utils.writeFile(m_outputDir + project.getName() + "PublisherSubscriber-" + m_exampleOption + ".vcxproj.filters", tprojectFilesPubSub, m_replace);
							}
						}
					}
				}

				tproject.reset();
				tprojectFiles.reset();
				tprojectPubSub.reset();
				tprojectFilesPubSub.reset();

			}

			if (returnedValue) {
				tsolution.setAttribute("solution", solution);
				tsolution.setAttribute("example", m_exampleOption);

				// Project configurations
				for (int index = 0; index < m_vsconfigurations.length; index++) {
					tsolution.setAttribute("configurations", m_vsconfigurations[index]);
				}

				returnedValue = Utils.writeFile(m_outputDir + "solution-" + m_exampleOption + ".sln", tsolution, m_replace);
			}

		} else {
			System.out.println("ERROR<" + METHOD_NAME + ">: Cannot load the template group VS2013");
		}

		return returnedValue;
	}

	private boolean genMakefile(Solution solution, String arch) {

		boolean returnedValue = false;
		StringTemplate makecxx = null;

		StringTemplateGroup makeTemplates = StringTemplateGroup.loadGroup("makefile", DefaultTemplateLexer.class, null);

		if (makeTemplates != null) {
			makecxx = makeTemplates.getInstanceOf("makecxx");

			makecxx.setAttribute("solution", solution);
			makecxx.setAttribute("example", m_exampleOption);
			makecxx.setAttribute("arch", arch);

			returnedValue = Utils.writeFile(m_outputDir + "makefile_" + m_exampleOption, makecxx, m_replace);

		}

		return returnedValue;
	}

	String callPreprocessor(String idlFilename) {
		final String METHOD_NAME = "callPreprocessor";

		// Set line command.
		ArrayList lineCommand = new ArrayList();
		String [] lineCommandArray = null;
		String outputfile = Util.getIDLFileOnly(idlFilename) + ".cc";
		int exitVal = -1;
		OutputStream of = null;

		// Use temp directory.
		if (m_tempDir != null) {
			outputfile = m_tempDir + outputfile;
		}

		if (m_os.contains("Windows")) {
			try {
				of = new FileOutputStream(outputfile);
			} catch (FileNotFoundException ex) {
				System.out.println(ColorMessage.error(METHOD_NAME) + "Cannot open file " + outputfile);
				return null;
			}
		}

		// Set the preprocessor path
		String ppPath = m_ppPath;

		if (ppPath == null) {
			if (m_os.contains("Windows")) {
				ppPath = "cl.exe";
			} else if (m_os.contains("Linux")) {
				ppPath = "cpp";
			}
		}

		// Add command
		lineCommand.add(ppPath);

		// Add the include paths given as parameters.
		for (int i=0; i < m_includePaths.size(); ++i) {
			if (m_os.contains("Windows")) {
				lineCommand.add(((String) m_includePaths.get(i)).replaceFirst("^-I", "/I"));
			} else if (m_os.contains("Linux")) {
				lineCommand.add(m_includePaths.get(i));
			}
		}

		if (m_os.contains("Windows")) {
			lineCommand.add("/E");
			lineCommand.add("/C");
		}

		// Add input file.
		lineCommand.add(idlFilename);

		if(m_os.contains("Linux")) {
			lineCommand.add(outputfile);
		}

		lineCommandArray = new String[lineCommand.size()];
		lineCommandArray = (String[])lineCommand.toArray(lineCommandArray);

		try {
			Process preprocessor = Runtime.getRuntime().exec(lineCommandArray);
			ProcessOutput errorOutput = new ProcessOutput(preprocessor.getErrorStream(), "ERROR", false, null, false);
			ProcessOutput normalOutput = new ProcessOutput(preprocessor.getInputStream(), "OUTPUT", false, of, true);
			errorOutput.start();
			normalOutput.start();
			exitVal = preprocessor.waitFor();
			errorOutput.join();
			normalOutput.join();
		} catch (Exception e) {
			System.out.println(ColorMessage.error(METHOD_NAME) + "Cannot execute the preprocessor. Reason: " + e.getMessage());
			return null;
		}

		if (of != null) {
			try {
				of.close();
			} catch (IOException e) {
				System.out.println(ColorMessage.error(METHOD_NAME) + "Cannot close file " + outputfile);
			}

		}

		if (exitVal != 0) {
			System.out.println(ColorMessage.error(METHOD_NAME) + "Preprocessor return an error " + exitVal);
			return null;
		}

		return outputfile;
	}

	/*
	 * ----------------------------------------------------------------------------------------
	 * 
	 * Main entry point
	 */

	public static void main(String[] args) {
		ColorMessage.load();

		if(loadPlatforms()) {

			try {

				fastrtpsgen main = new fastrtpsgen(args);
				if (main.execute()) {
					System.exit(0);
				}

			} catch (BadArgumentException e) {

				System.out.println(ColorMessage.error("BadArgumentException") + e.getMessage());
				printHelp();

			}

		}

		System.exit(-1);
	}

}

class ProcessOutput extends Thread
{
	InputStream is = null;
	OutputStream of = null;
	String type;
	boolean m_check_failures;
	boolean m_found_error = false;
	final String clLine = "#line";
	boolean m_printLine = false;

	ProcessOutput(InputStream is, String type, boolean check_failures, OutputStream of, boolean printLine)
	{
		this.is = is;
		this.type = type;
		m_check_failures = check_failures;
		this.of = of;
		m_printLine = printLine;
	}

	public void run()
	{
		try
		{
			InputStreamReader isr = new InputStreamReader(is);
			BufferedReader br = new BufferedReader(isr);
			String line=null;
			while ( (line = br.readLine()) != null)
			{
				if(of == null)
				{
					if(m_printLine)
						System.out.println(line);
				}
				else
				{
					// Sustituir los \\ que pone cl.exe por \
					if(line.startsWith(clLine))
					{
						line = "#" + line.substring(clLine.length());
						int count = 0;
						while((count = line.indexOf("\\\\")) != -1)
						{
							line = line.substring(0, count) + "\\" + line.substring(count + 2);
						}
					}

					of.write(line.getBytes());
					of.write('\n');
				}

				if(m_check_failures)
				{
					if(line.startsWith("Done (failures)"))
					{
						m_found_error = true;
					}
				}
			}
		}
		catch (IOException ioe)
		{
			ioe.printStackTrace();  
		}
	}

	boolean getFoundError()
	{
		return m_found_error;
	}
}<|MERGE_RESOLUTION|>--- conflicted
+++ resolved
@@ -204,21 +204,6 @@
 		}
 
 		boolean returnedValue = globalInit();
-<<<<<<< HEAD
-
-		if (returnedValue) {
-
-			Solution solution = new Solution(m_exampleOption, getVersion(), m_publishercode, m_subscribercode);
-
-			// Load string templates
-			System.out.println("Loading templates...");
-			StringTemplateGroupLoader loader = new CommonGroupLoader("com/eprosima/fastrtps/idl/templates", new TemplateErrorListener());
-			StringTemplateGroup.registerGroupLoader(loader);
-
-			// Load IDL types for stringtemplates
-			TypeCode.idltypesgr = StringTemplateGroup.loadGroup("idlTypes", DefaultTemplateLexer.class, null);
-
-=======
 		
 		if (returnedValue)
         {
@@ -228,27 +213,18 @@
 			System.out.println("Loading templates...");
             TemplateManager.setGroupLoaderDirectories("com/eprosima/fastrtps/idl/templates:com/eprosima/fastcdr/idl/templates");
 			
->>>>>>> f7158825
 			// In local for all products
 			//solution.addInclude("$(EPROSIMADIR)/code");
 			solution.addInclude("$(" + m_appEnv + ")/include");
 			if(m_exampleOption != null) {
 				solution.addLibraryPath("$(" + m_appEnv + ")/lib/" + m_exampleOption);
 			}
-<<<<<<< HEAD
-
-			// Protocol FASTCDR
-			TypeCode.cpptypesgr = StringTemplateGroup.loadGroup("Types", DefaultTemplateLexer.class, null); //TODOQuitar Types.stg de com.eprosima.fastrtps.idl.templates y copiarlo con el build
-			TemplateManager.middlgr = StringTemplateGroup.loadGroup("eprosima", DefaultTemplateLexer.class, null);
-
-=======
 			
 			if (m_exampleOption != null && m_exampleOption.contains("Linux")) {
 				solution.addLibrary("boost_system");
 				solution.addLibrary("boost_thread");
 			}
 			
->>>>>>> f7158825
 			if(m_exampleOption != null && m_exampleOption.contains("Win"))
 			{
 				solution.addInclude("$(LIB_BOOST_PATH)");
@@ -428,13 +404,8 @@
 		return project;
 
 	}
-<<<<<<< HEAD
-
-	private Project parseIDLtoCDR(String idlFilename) {
-=======
 	
 	private Project parseIDL(String idlFilename) {
->>>>>>> f7158825
 		boolean returnedValue = false;
 		String idlParseFileName = idlFilename;
 		Project project = null;
@@ -447,12 +418,6 @@
 
 		if (idlParseFileName != null) {
 			Context ctx = new Context(onlyFileName, idlFilename, m_includePaths, m_subscribercode, m_publishercode, m_localAppProduct);
-<<<<<<< HEAD
-			// Create template manager
-			TemplateManager tmanager = new TemplateManager();
-
-			//tmanager.registerRenderer(String.class, new A());
-=======
              
             // Create default @Key annotations.
             AnnotationDeclaration keyann = ctx.createAnnotationDeclaration("Key");
@@ -460,16 +425,10 @@
 			
 			// Create template manager
 			TemplateManager tmanager = new TemplateManager("FastCdrCommon:eprosima:Common");
->>>>>>> f7158825
 
             List<TemplateExtension> extensions = new ArrayList<TemplateExtension>();
 			
 			// Load common types template
-<<<<<<< HEAD
-			tmanager.addGroup("TypesHeader");
-			tmanager.addGroup("TypesSource");
-
-=======
             extensions.add(new TemplateExtension("struct_type", "keyFunctionHeadersStruct"));
             extensions.add(new TemplateExtension("union_type", "keyFunctionHeadersUnion"));
 			tmanager.addGroup("TypesHeader", extensions);
@@ -477,7 +436,6 @@
             extensions.add(new TemplateExtension("struct_type", "keyFunctionSourcesStruct"));
 			tmanager.addGroup("TypesSource", extensions);
 			
->>>>>>> f7158825
 			// TODO: Uncomment following lines and create templates
 
 			// Load Types common templates
@@ -506,14 +464,10 @@
                 CommonTokenStream tokens = new CommonTokenStream(lexer);
 				IDLParser parser = new IDLParser(tokens);
 				// Pass the finelame without the extension
-<<<<<<< HEAD
-				returnedValue = parser.specification(ctx, tmanager, maintemplates);
-
-=======
+
                 Specification specification = parser.specification(ctx, tmanager, maintemplates).spec;
                 returnedValue = specification != null;
 				
->>>>>>> f7158825
 			} catch (FileNotFoundException ex) {
 				System.out.println(ColorMessage.error("FileNotFounException") + "The File " + idlParseFileName + " was not found.");
 			}/* catch (ParseException ex) {
