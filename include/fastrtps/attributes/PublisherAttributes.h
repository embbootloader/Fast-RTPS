--- conflicted
+++ resolved
@@ -41,7 +41,7 @@
 class PublisherAttributes {
 
 public:
-	PublisherAttributes() : allowPayloadResize(false) {
+	PublisherAttributes(){
 		m_userDefinedID = -1;
 		m_entityID = -1;
 		HistoryMemoryPolicy = DYNAMIC_RESERVE_MEMORY_MODE;
@@ -57,18 +57,11 @@
 	LocatorList_t unicastLocatorList;
 	//!Multicast locator list
 	LocatorList_t multicastLocatorList;
-<<<<<<< HEAD
-   //!Terminal throughput controller
-   ThroughputControllerDescriptor terminalThroughputController;
+        //!Terminal throughput controller
+        ThroughputControllerDescriptor terminalThroughputController;
 	//!Underlying History memory policy
    	MemoryManagementPolicy_t HistoryMemoryPolicy;
-=======
-	//!Terminal throughput controller
-	ThroughputControllerDescriptor terminalThroughputController;
-	//!Option to allow resizable serialized payloads in the history caches.
-	bool allowPayloadResize;
 
->>>>>>> 9076756a
 	/**
 	 * Get the user defined ID
 	 * @return User defined ID
