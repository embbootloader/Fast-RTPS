// Copyright 2016 Proyectos y Sistemas de Mantenimiento SL (eProsima).
//
// Licensed under the Apache License, Version 2.0 (the "License");
// you may not use this file except in compliance with the License.
// You may obtain a copy of the License at
//
//     http://www.apache.org/licenses/LICENSE-2.0
//
// Unless required by applicable law or agreed to in writing, software
// distributed under the License is distributed on an "AS IS" BASIS,
// WITHOUT WARRANTIES OR CONDITIONS OF ANY KIND, either express or implied.
// See the License for the specific language governing permissions and
// limitations under the License.

/**
 * @file WriterAttributes.h
 *
 */
#ifndef WRITERATTRIBUTES_H_
#define WRITERATTRIBUTES_H_

#include "../common/Time_t.h"
#include "../common/Guid.h"
#include "../flowcontrol/ThroughputController.h"
#include "EndpointAttributes.h"

namespace eprosima{
namespace fastrtps{
namespace rtps{


typedef enum RTPSWriterPublishMode : octet
{
    SYNCHRONOUS_WRITER,
    ASYNCHRONOUS_WRITER
} RTPSWriterPublishMode;


/**
 * Class WriterTimes, defining the times associated with the Reliable Writers events.
 * @ingroup RTPS_ATTRIBUTES_MODULE
 */
class  WriterTimes
{
public:
	WriterTimes()
	{
		heartbeatPeriod.seconds = 3;
		nackResponseDelay.fraction = 200*1000*1000;
	};
	virtual ~WriterTimes(){};
	//! Periodic HB period, default value 3s.
	Duration_t heartbeatPeriod;
	//!Delay to apply to the response of a ACKNACK message, default value ~45ms.
	Duration_t nackResponseDelay;
	//!This time allows the RTPSWriter to ignore nack messages too soon after the data as sent, default value 0s.
	Duration_t nackSupressionDuration;
};

/**
 * Class WriterAttributes, defining the attributes of a RTPSWriter.
 * @ingroup RTPS_ATTRIBUTES_MODULE
 */
class  WriterAttributes
{
public:
	WriterAttributes() : mode(SYNCHRONOUS_WRITER)
	{
		endpoint.endpointKind = WRITER;
		endpoint.durabilityKind = TRANSIENT_LOCAL;
		endpoint.reliabilityKind = RELIABLE;
	};
	virtual ~WriterAttributes(){};
	//!Attributes of the associated endpoint.
	EndpointAttributes endpoint;
	//!Writer Times (only used for RELIABLE).
	WriterTimes times;
	//!Indicates if the Writer is synchronous or asynchronous
	RTPSWriterPublishMode mode;
   // Size Controllers to be used exclusively by this writer
<<<<<<< HEAD
   // Terminal throughput controller, always the last one to apply 
=======
   // Throughput controller, always the last one to apply 
>>>>>>> 30f98a92
   ThroughputControllerDescriptor throughputController;
};

/**
 * Class RemoteReaderAttributes, to define the attributes of a Remote Reader.
 * @ingroup RTPS_ATTRIBUTES_MODULE
 */
class  RemoteReaderAttributes
{
public:
	RemoteReaderAttributes()
	{
		endpoint.endpointKind = READER;
		expectsInlineQos = false;
	};
	virtual ~RemoteReaderAttributes()
	{

	};
	//!Attributes of the associated endpoint.
	EndpointAttributes endpoint;
	//!GUID_t of the reader.
	GUID_t guid;
	//!Expects inline QOS.
	bool expectsInlineQos;
};
}
}
}


#endif /* WRITERATTRIBUTES_H_ */<|MERGE_RESOLUTION|>--- conflicted
+++ resolved
@@ -77,12 +77,7 @@
 	WriterTimes times;
 	//!Indicates if the Writer is synchronous or asynchronous
 	RTPSWriterPublishMode mode;
-   // Size Controllers to be used exclusively by this writer
-<<<<<<< HEAD
-   // Terminal throughput controller, always the last one to apply 
-=======
    // Throughput controller, always the last one to apply 
->>>>>>> 30f98a92
    ThroughputControllerDescriptor throughputController;
 };
 
