--- conflicted
+++ resolved
@@ -194,13 +194,7 @@
 {
     if(loc.kind<0)
         return false;
-<<<<<<< HEAD
-    if(loc.port == 0)
-        return false;
-=======
->>>>>>> 96cf1ea3
     return true;
-
 }
 
 inline bool operator==(const Locator_t&loc1,const Locator_t& loc2)
@@ -250,15 +244,10 @@
 class LocatorList_t
 {
     public:
-<<<<<<< HEAD
-
-=======
->>>>>>> 96cf1ea3
         RTPS_DllAPI LocatorList_t(){};
 
         RTPS_DllAPI ~LocatorList_t(){};
 
-<<<<<<< HEAD
         RTPS_DllAPI LocatorList_t(const LocatorList_t& list) : m_locators(list.m_locators) {}
 
         RTPS_DllAPI LocatorList_t(LocatorList_t&& list) : m_locators(std::move(list.m_locators)) {}
@@ -271,29 +260,10 @@
 
         RTPS_DllAPI LocatorList_t& operator=(LocatorList_t&& list)
         {
-=======
-        RTPS_DllAPI LocatorList_t(const LocatorList_t& list) : m_locators(list.m_locators)
-    {
-    }
-
-        RTPS_DllAPI LocatorList_t(LocatorList_t&& list) : m_locators(std::move(list.m_locators))
-    {
-    }
-
-        RTPS_DllAPI LocatorList_t& operator=(const LocatorList_t& list)
-        {
-            m_locators = list.m_locators;
-            return *this;
-        }
-
-        RTPS_DllAPI LocatorList_t& operator=(LocatorList_t&& list)
-        {
->>>>>>> 96cf1ea3
             m_locators = std::move(list.m_locators);
             return *this;
         }
 
-<<<<<<< HEAD
         RTPS_DllAPI bool operator==(const LocatorList_t& locator_list) const
         {
             if(locator_list.m_locators.size() == m_locators.size())
@@ -338,20 +308,6 @@
             return m_locators.size();
         }
 
-=======
-        RTPS_DllAPI LocatorListIterator begin(){
-            return m_locators.begin();
-        }
-
-        RTPS_DllAPI LocatorListIterator end(){
-            return m_locators.end();
-        }
-
-        RTPS_DllAPI size_t size(){
-            return m_locators.size();
-        }
-
->>>>>>> 96cf1ea3
         RTPS_DllAPI void clear(){ return m_locators.clear();}
 
         RTPS_DllAPI void reserve(size_t num){ return m_locators.reserve(num);}
@@ -368,28 +324,6 @@
                     already = true;
                     break;
                 }
-<<<<<<< HEAD
-            }
-            if(!already)
-                m_locators.push_back(loc);
-        }
-
-        RTPS_DllAPI void push_back(const LocatorList_t& locList)
-        {
-            for(auto it = locList.m_locators.begin(); it!=locList.m_locators.end(); ++it)
-            {
-                this->push_back(*it);
-            }
-        }
-
-        RTPS_DllAPI bool empty(){
-            return m_locators.empty();
-        }
-
-        RTPS_DllAPI void erase(const Locator_t& loc)
-        {
-            m_locators.erase(std::remove(m_locators.begin(), m_locators.end(), loc), m_locators.end());
-=======
             }
             if(!already)
                 m_locators.push_back(loc);
@@ -439,37 +373,6 @@
                     return false;
             }
             return true;
->>>>>>> 96cf1ea3
-        }
-
-        RTPS_DllAPI bool contains(const Locator_t& loc)
-        {
-            for(LocatorListIterator it=this->begin();it!=this->end();++it)
-            {
-                if(IsAddressDefined(*it))
-                {
-                    if(loc == *it)
-                        return true;
-                }
-                else
-                {
-                    if(loc.kind == (*it).kind && loc.port == (*it).port)
-                        return true;
-                }
-            }
-
-<<<<<<< HEAD
-            return false;
-        }
-
-        RTPS_DllAPI bool isValid()
-        {
-            for(LocatorListIterator it=this->begin();it!=this->end();++it)
-            {
-                if(!IsLocatorValid(*it))
-                    return false;
-            }
-            return true;
         }
 
 
@@ -479,17 +382,6 @@
         }
 
         friend std::ostream& operator <<(std::ostream& output,const LocatorList_t& loc);
-=======
-        RTPS_DllAPI void swap(LocatorList_t& locatorList)
-        {
-            this->m_locators.swap(locatorList.m_locators);
-        }
-
-        friend std::ostream& operator <<(std::ostream& output,const LocatorList_t& loc);
-
-    private:
-        std::vector<Locator_t> m_locators;
->>>>>>> 96cf1ea3
 
     private:
 
