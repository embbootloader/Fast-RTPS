--- conflicted
+++ resolved
@@ -67,7 +67,7 @@
          * Abstract method that assigns remote endpoints when a new RTPSParticipantProxyData is discovered.
          * @param pdata Discovered ParticipantProxyData
          */
-        virtual void assignRemoteEndpoints(ParticipantProxyData* pdata)=0;
+        virtual void assignRemoteEndpoints(const ParticipantProxyData& pdata)=0;
         /**
          * Remove remote endpoints from the endpoint discovery protocol
          * @param pdata Pointer to the ParticipantProxyData to remove
@@ -162,14 +162,14 @@
          * @param wdata Pointer to the WriterProxyData object.
          * @return True if correct.
          */
-        bool unpairWriterProxy(const GUID_t& writer_guid);
+        bool unpairWriterProxy(const GUID_t& participant_guid, const GUID_t& writer_guid);
         /**
          * Unpair a ReaderProxyData object from all local writers.
          * @param rdata Pointer to the ReaderProxyData object.
          * @param pdata Pointer to the participant proxy data.
          * @return True if correct.
          */
-        bool unpairReaderProxy(const GUID_t& reader_guid);
+        bool unpairReaderProxy(const GUID_t& participant_guid, const GUID_t& reader_guid);
 
         /**
          * Try to pair/unpair ReaderProxyData.
@@ -180,7 +180,7 @@
         bool pairing_reader_proxy_with_any_local_writer(ParticipantProxyData* pdata, ReaderProxyData* rdata);
 
 #if HAVE_SECURITY
-        bool pairing_reader_proxy_with_local_writer(const GUID_t& local_writer, ParticipantProxyData& pdata,
+        bool pairing_reader_proxy_with_local_writer(const GUID_t& local_writer, const ParticipantProxyData& pdata,
                 ReaderProxyData& rdata);
 
         bool pairing_remote_reader_with_local_writer_after_crypto(const GUID_t& local_writer,
@@ -196,7 +196,7 @@
         bool pairing_writer_proxy_with_any_local_reader(ParticipantProxyData* pdata, WriterProxyData* wdata);
 
 #if HAVE_SECURITY
-        bool pairing_writer_proxy_with_local_reader(const GUID_t& local_reader, ParticipantProxyData& pdata,
+        bool pairing_writer_proxy_with_local_reader(const GUID_t& local_reader, const ParticipantProxyData& pdata,
                 WriterProxyData& wdata);
 
         bool pairing_remote_writer_with_local_reader_after_crypto(const GUID_t& local_reader,
@@ -221,12 +221,7 @@
          * @param W Pointer to the Writer
          * @return True
          */
-<<<<<<< HEAD
         bool pairingWriter(RTPSWriter* W, const ParticipantProxyData& pdata, const WriterProxyData& wdata);
-
-=======
-        bool pairingWriter(RTPSWriter* W);
->>>>>>> 442b08d3
 };
 
 }
