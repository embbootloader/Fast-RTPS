// Copyright 2016 Proyectos y Sistemas de Mantenimiento SL (eProsima).
//
// Licensed under the Apache License, Version 2.0 (the "License");
// you may not use this file except in compliance with the License.
// You may obtain a copy of the License at
//
//     http://www.apache.org/licenses/LICENSE-2.0
//
// Unless required by applicable law or agreed to in writing, software
// distributed under the License is distributed on an "AS IS" BASIS,
// WITHOUT WARRANTIES OR CONDITIONS OF ANY KIND, either express or implied.
// See the License for the specific language governing permissions and
// limitations under the License.

/**
 * @file CacheChangePool.h
 *
 */



#ifndef CACHECHANGEPOOL_H_
#define CACHECHANGEPOOL_H_

#include <fastrtps/rtps/resources/ResourceManagement.h>

#include <vector>
#include <cstdint>
#include <cstddef>

namespace boost
{
	class mutex;
}

namespace eprosima {
namespace fastrtps{
namespace rtps {

struct CacheChange_t;

/**
 * Class CacheChangePool, used by the HistoryCache to pre-reserve a number of CacheChange_t to avoid dynamically reserving memory in the middle of execution loops.
 * @ingroup COMMON_MODULE
 */
class CacheChangePool {
public:
	virtual ~CacheChangePool();
	/**
	 * Constructor.
	* @param pool_size The initial pool size
	* @param payload_size The initial payload size associated with the pool.
	* @param allow_payload_resize If true, allow the cache change payload to be resized.
	* @param max_pool_size Maximum payload size. If set to 0 the pool will keep reserving until something breaks.
	*/
<<<<<<< HEAD
	CacheChangePool(int32_t pool_size, uint32_t payload_size, int32_t max_pool_size, MemoryManagementPolicy_t policy);
=======
	CacheChangePool(
		int32_t pool_size,
		uint32_t payload_size,
		bool allow_payload_resize,
		int32_t max_pool_size);
>>>>>>> 9076756a
	//!Reserve a Cache from the pool.
	bool reserve_Cache(CacheChange_t** chan);
	//!Release a Cache back to the pool.
	void release_Cache(CacheChange_t*);
	//!Get the size of the cache vector; all of them (reserved and not reserved).
	size_t get_allCachesSize(){return m_allCaches.size();}
	//!Get the number of frre caches.
	size_t get_freeCachesSize(){return m_freeCaches.size();}
	//!Get the initial payload size associated with the Pool.
	inline uint32_t getInitialPayloadSize(){return m_initial_payload_size;};
private:
	uint32_t m_initial_payload_size;
	bool m_allow_payload_resize;
	uint32_t m_pool_size;
	uint32_t m_max_pool_size;
	std::vector<CacheChange_t*> m_freeCaches;
	std::vector<CacheChange_t*> m_allCaches;
	bool allocateGroup(uint32_t pool_size);
	CacheChange_t* allocateSingle();
	boost::mutex* mp_mutex;
	MemoryManagementPolicy_t memoryMode;
};
}
} /* namespace rtps */
} /* namespace eprosima */


#endif /* CACHECHANGEPOOL_H_ */<|MERGE_RESOLUTION|>--- conflicted
+++ resolved
@@ -53,15 +53,7 @@
 	* @param allow_payload_resize If true, allow the cache change payload to be resized.
 	* @param max_pool_size Maximum payload size. If set to 0 the pool will keep reserving until something breaks.
 	*/
-<<<<<<< HEAD
 	CacheChangePool(int32_t pool_size, uint32_t payload_size, int32_t max_pool_size, MemoryManagementPolicy_t policy);
-=======
-	CacheChangePool(
-		int32_t pool_size,
-		uint32_t payload_size,
-		bool allow_payload_resize,
-		int32_t max_pool_size);
->>>>>>> 9076756a
 	//!Reserve a Cache from the pool.
 	bool reserve_Cache(CacheChange_t** chan);
 	//!Release a Cache back to the pool.
@@ -74,6 +66,7 @@
 	inline uint32_t getInitialPayloadSize(){return m_initial_payload_size;};
 private:
 	uint32_t m_initial_payload_size;
+	uint32_t m_payload_size;
 	bool m_allow_payload_resize;
 	uint32_t m_pool_size;
 	uint32_t m_max_pool_size;
