// Copyright 2016 Proyectos y Sistemas de Mantenimiento SL (eProsima).
//
// Licensed under the Apache License, Version 2.0 (the "License");
// you may not use this file except in compliance with the License.
// You may obtain a copy of the License at
//
//     http://www.apache.org/licenses/LICENSE-2.0
//
// Unless required by applicable law or agreed to in writing, software
// distributed under the License is distributed on an "AS IS" BASIS,
// WITHOUT WARRANTIES OR CONDITIONS OF ANY KIND, either express or implied.
// See the License for the specific language governing permissions and
// limitations under the License.

/**
 * @file SubscriberListener.h
 */

#ifndef SUBLISTENER_H_
#define SUBLISTENER_H_

<<<<<<< HEAD
#include "../rtps/common/MatchingInfo.h"

=======
>>>>>>> a539049d
namespace eprosima {
namespace fastrtps {
namespace rtps {
class MatchingInfo;
} /* namespace rtps */

class Subscriber;

/**
 * Class SubscriberListener, it should be used by the end user to implement specific callbacks to certain actions.
 * @ingroup FASTRTPS_MODULE
 * @snippet fastrtps_example.cpp ex_SubscriberListener
 */
class RTPS_DllAPI SubscriberListener {
public:
	SubscriberListener(){};
	virtual ~SubscriberListener(){};
	/**
	 * Virtual function to be implemented by the user containing the actions to be performed when a new  Data Message is received.
	 * @param sub Subscriber
	 */
	virtual void onNewDataMessage(Subscriber * sub){(void) sub;};
	/**
	 * Virtual method to be called when the subscriber is matched with a new Writer (or unmatched); i.e., when a writer publishing in the same topic is discovered.
	 * @param sub Subscriber
	 * @param info Matching information
	 */
	virtual void onSubscriptionMatched(Subscriber* sub, rtps::MatchingInfo& info){(void)sub; (void)info;};
};

} /* namespace fastrtps */
} /* namespace eprosima */

#endif /* LISTENER_H_ */<|MERGE_RESOLUTION|>--- conflicted
+++ resolved
@@ -19,11 +19,6 @@
 #ifndef SUBLISTENER_H_
 #define SUBLISTENER_H_
 
-<<<<<<< HEAD
-#include "../rtps/common/MatchingInfo.h"
-
-=======
->>>>>>> a539049d
 namespace eprosima {
 namespace fastrtps {
 namespace rtps {
