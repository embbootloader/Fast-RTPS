--- conflicted
+++ resolved
@@ -47,17 +47,12 @@
 	* Constructor of the PublisherHistory.
 	* @param pimpl Pointer to the PublisherImpl.
 	* @param payloadInitialSize Initial payload size.
-	* @param allowPayloadResize If true, payload can be dynamically resized, otherwise not.
+	* @param mempolicy Set wether the payloads ccan dynamically resized or not.
 	* @param history QOS of the associated History.
 	* @param resource ResourceLimits for the History.
 	*/
-<<<<<<< HEAD
 	PublisherHistory(PublisherImpl* pimpl,uint32_t payloadMax,
 			HistoryQosPolicy& history,ResourceLimitsQosPolicy& resource,MemoryManagementPolicy_t mempolicy);
-=======
-	PublisherHistory(PublisherImpl* pimpl,uint32_t payloadInitialSize,bool allowPayloadResize,
-			HistoryQosPolicy& history,ResourceLimitsQosPolicy& resource);
->>>>>>> 9076756a
 			
 	virtual ~PublisherHistory();
 	
