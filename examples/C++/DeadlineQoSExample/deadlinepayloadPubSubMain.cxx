// Copyright 2016 Proyectos y Sistemas de Mantenimiento SL (eProsima).
//
// Licensed under the Apache License, Version 2.0 (the "License");
// you may not use this file except in compliance with the License.
// You may obtain a copy of the License at
//
//     http://www.apache.org/licenses/LICENSE-2.0
//
// Unless required by applicable law or agreed to in writing, software
// distributed under the License is distributed on an "AS IS" BASIS,
// WITHOUT WARRANTIES OR CONDITIONS OF ANY KIND, either express or implied.
// See the License for the specific language governing permissions and
// limitations under the License.

#include "deadlinepayloadPublisher.h"
#include "deadlinepayloadSubscriber.h"


#include <fastrtps/Domain.h>
#include <fastrtps/log/Log.h>
#include "asio.hpp"

using namespace eprosima;
using namespace eprosima::fastrtps;
using namespace asio;
int main(int argc, char** argv)
{
<<<<<<< HEAD
    std::cout << "Starting " << std::endl;
    int type = 1;
    if (argc > 1)
    {
        if (strcmp(argv[1], "publisher") == 0)
        {
            type = 1;
        }
        else if (strcmp(argv[1], "subscriber") == 0)
        {
            type = 2;
        }
    }
    else
    {
        std::cout << "publisher OR subscriber argument needed" << std::endl;
        return 0;
    }

    // Register the type being used


    switch(type)
    {
        case 1:
            {
                deadlinepayloadPublisher mypub;
                if (mypub.init())
                {
                    mypub.run();
                }
                break;
            }
        case 2:
            {
                io_service io;
                deadline_timer myTimer(io);
                deadlinepayloadSubscriber mysub(myTimer,io);
                if (mysub.init())
                {
                    mysub.run();
                }
                break;
            }
    }

    return 0;
=======
	cout << "Starting " << endl;
	int type = 1;
	if (argc > 1)
	{
		if (strcmp(argv[1], "publisher") == 0)
		{
			type = 1;
		}
		else if (strcmp(argv[1], "subscriber") == 0)
		{
			type = 2;
		}
	}
	else
	{
		cout << "publisher OR subscriber argument needed" << endl;
		return 0;
	}
	
	// Register the type being used
	
	
	switch(type)
	{
		case 1:
		{
			deadlinepayloadPublisher mypub;
			if (mypub.init())
			{
				mypub.run();
			}
			break;
		}
		case 2:
		{
			io_service io;
			steady_timer myTimer(io);
			deadlinepayloadSubscriber mysub(myTimer,io);
			if (mysub.init())
			{
				mysub.run();
			}
			break;
		}
	}
	
	return 0;
>>>>>>> 84cfb2f6
}<|MERGE_RESOLUTION|>--- conflicted
+++ resolved
@@ -25,7 +25,6 @@
 using namespace asio;
 int main(int argc, char** argv)
 {
-<<<<<<< HEAD
     std::cout << "Starting " << std::endl;
     int type = 1;
     if (argc > 1)
@@ -62,7 +61,7 @@
         case 2:
             {
                 io_service io;
-                deadline_timer myTimer(io);
+                steady_timer myTimer(io);
                 deadlinepayloadSubscriber mysub(myTimer,io);
                 if (mysub.init())
                 {
@@ -73,53 +72,4 @@
     }
 
     return 0;
-=======
-	cout << "Starting " << endl;
-	int type = 1;
-	if (argc > 1)
-	{
-		if (strcmp(argv[1], "publisher") == 0)
-		{
-			type = 1;
-		}
-		else if (strcmp(argv[1], "subscriber") == 0)
-		{
-			type = 2;
-		}
-	}
-	else
-	{
-		cout << "publisher OR subscriber argument needed" << endl;
-		return 0;
-	}
-	
-	// Register the type being used
-	
-	
-	switch(type)
-	{
-		case 1:
-		{
-			deadlinepayloadPublisher mypub;
-			if (mypub.init())
-			{
-				mypub.run();
-			}
-			break;
-		}
-		case 2:
-		{
-			io_service io;
-			steady_timer myTimer(io);
-			deadlinepayloadSubscriber mysub(myTimer,io);
-			if (mysub.init())
-			{
-				mysub.run();
-			}
-			break;
-		}
-	}
-	
-	return 0;
->>>>>>> 84cfb2f6
 }