--- conflicted
+++ resolved
@@ -26,19 +26,10 @@
 namespace fastrtps {
 
 
-<<<<<<< HEAD
-Publisher::Publisher(PublisherImpl* pimpl):
-    mp_impl(pimpl)
-    {
-        // TODO Auto-generated constructor stub
-
-    }
-=======
 Publisher::Publisher(PublisherImpl* pimpl) : mp_impl(pimpl)
 {
     // TODO Auto-generated constructor stub
 }
->>>>>>> ed2ccc51
 
 Publisher::~Publisher() {
     // TODO Auto-generated destructor stub
