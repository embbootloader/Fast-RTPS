--- conflicted
+++ resolved
@@ -57,7 +57,6 @@
     // Unused in release mode.
     (void)msg;
 
-<<<<<<< HEAD
     if(code == EVENT_SUCCESS)
     {
         SequenceNumber_t firstSeq, lastSeq;
@@ -67,7 +66,7 @@
         std::vector<GUID_t> remote_readers;
 
         {//BEGIN PROTECTION
-            boost::lock_guard<boost::recursive_mutex> guardW(*mp_SFW->getMutex());
+            std::lock_guard<std::recursive_mutex> guardW(*mp_SFW->getMutex());
             for(std::vector<ReaderProxy*>::iterator it = mp_SFW->matchedReadersBegin();
                     it != mp_SFW->matchedReadersEnd(); ++it)
             {
@@ -124,77 +123,8 @@
     }
     else
     {
-        logInfo(RTPS_WRITER,"Boost message: " <<msg);
+        logInfo(RTPS_WRITER,"Event message: " << msg);
     }
-=======
-	if(code == EVENT_SUCCESS)
-	{
-		SequenceNumber_t firstSeq, lastSeq;
-		Count_t heartbeatCount = 0;
-		LocatorList_t locList;
-		bool unacked_changes = false;
-		{//BEGIN PROTECTION
-			std::lock_guard<std::recursive_mutex> guardW(*mp_SFW->getMutex());
-			for(std::vector<ReaderProxy*>::iterator it = mp_SFW->matchedReadersBegin();
-					it != mp_SFW->matchedReadersEnd(); ++it)
-			{
-				if(!unacked_changes)
-				{
-                    if((*it)->thereIsUnacknowledged())
-					{
-						unacked_changes= true;
-					}
-				}
-				locList.push_back((*it)->m_att.endpoint.unicastLocatorList);
-				locList.push_back((*it)->m_att.endpoint.multicastLocatorList);
-			}
-
-			if (unacked_changes)
-			{
-				firstSeq = mp_SFW->get_seq_num_min();
-				lastSeq = mp_SFW->get_seq_num_max();
-
-				if (firstSeq == c_SequenceNumber_Unknown || lastSeq == c_SequenceNumber_Unknown)
-				{
-					firstSeq = mp_SFW->next_sequence_number();
-					lastSeq = SequenceNumber_t(0, 0);
-				}
-				else
-				{
-					(void)firstSeq;
-					assert(firstSeq <= lastSeq);
-				}
-
-				mp_SFW->incrementHBCount();
-				heartbeatCount = mp_SFW->getHeartbeatCount();
-			}
-		}
-
-		if (unacked_changes)
-		{
-			CDRMessage::initCDRMsg(&m_periodic_hb_msg);
-			// FinalFlag is always false because this class is used only by StatefulWriter in Reliable.
-			RTPSMessageCreator::addMessageHeartbeat(&m_periodic_hb_msg, mp_SFW->getGuid().guidPrefix,
-				mp_SFW->getHBReaderEntityId(), mp_SFW->getGuid().entityId,
-				firstSeq, lastSeq, heartbeatCount, false, false);
-			logInfo(RTPS_WRITER,mp_SFW->getGuid().entityId << " Sending Heartbeat ("<<firstSeq<< " - " << lastSeq<<")" );
-			for (std::vector<Locator_t>::iterator lit = locList.begin(); lit != locList.end(); ++lit)
-				mp_SFW->getRTPSParticipant()->sendSync(&m_periodic_hb_msg,(Endpoint *)mp_SFW , (*lit));
-		
-			//Reset TIMER
-			this->restart_timer();
-		}
-
-	}
-	else if(code == EVENT_ABORT)
-	{
-		logInfo(RTPS_WRITER,"Aborted");
-	}
-	else
-	{
-		logInfo(RTPS_WRITER,"Message: " <<msg);
-	}
->>>>>>> 84cfb2f6
 }
 
 }
