// Copyright 2016 Proyectos y Sistemas de Mantenimiento SL (eProsima).
//
// Licensed under the Apache License, Version 2.0 (the "License");
// you may not use this file except in compliance with the License.
// You may obtain a copy of the License at
//
//     http://www.apache.org/licenses/LICENSE-2.0
//
// Unless required by applicable law or agreed to in writing, software
// distributed under the License is distributed on an "AS IS" BASIS,
// WITHOUT WARRANTIES OR CONDITIONS OF ANY KIND, either express or implied.
// See the License for the specific language governing permissions and
// limitations under the License.

/**
 * @file ReaderProxy.cpp
 *
 */


#include <fastrtps/rtps/writer/ReaderProxy.h>
#include <fastrtps/rtps/writer/StatefulWriter.h>
#include <fastrtps/utils/TimeConversion.h>
#include <fastrtps/rtps/writer/timedevent/NackResponseDelay.h>
#include <fastrtps/rtps/writer/timedevent/NackSupressionDuration.h>
#include <fastrtps/rtps/writer/timedevent/InitialHeartbeat.h>
#include <fastrtps/log/Log.h>
#include <fastrtps/rtps/resources/AsyncWriterThread.h>

#include <mutex>

#include <cassert>

using namespace eprosima::fastrtps::rtps;


ReaderProxy::ReaderProxy(RemoteReaderAttributes& rdata,const WriterTimes& times,StatefulWriter* SW) :
    m_att(rdata), mp_SFW(SW),
    mp_nackResponse(nullptr), mp_nackSupression(nullptr), mp_initialHeartbeat(nullptr), m_lastAcknackCount(0),
    mp_mutex(new std::recursive_mutex()), lastNackfragCount_(0)
{
    if(rdata.endpoint.reliabilityKind == RELIABLE)
    {
        mp_nackResponse = new NackResponseDelay(this,TimeConv::Time_t2MilliSecondsDouble(times.nackResponseDelay));
        mp_nackSupression = new NackSupressionDuration(this,TimeConv::Time_t2MilliSecondsDouble(times.nackSupressionDuration));
        mp_initialHeartbeat = new InitialHeartbeat(this, TimeConv::Time_t2MilliSecondsDouble(times.initialHeartbeatDelay));
    }

    logInfo(RTPS_WRITER,"Reader Proxy created");
}


ReaderProxy::~ReaderProxy()
{
    destroy_timers();
    delete(mp_mutex);
}

void ReaderProxy::destroy_timers()
{
    if(mp_nackResponse != nullptr)
    {
        delete(mp_nackResponse);
        mp_nackResponse = nullptr;
    }

    if(mp_nackSupression != nullptr)
    {
        delete(mp_nackSupression);
        mp_nackSupression = nullptr;
    }

    if(mp_initialHeartbeat != nullptr)
    {
        delete(mp_initialHeartbeat);
        mp_initialHeartbeat = nullptr;
    }
}

void ReaderProxy::addChange(const ChangeForReader_t& change)
{
    std::lock_guard<std::recursive_mutex> guard(*mp_mutex);

    assert(change.getSequenceNumber() > changesFromRLowMark_);
    assert(m_changesForReader.rbegin() != m_changesForReader.rend() ?
            change.getSequenceNumber() > m_changesForReader.rbegin()->getSequenceNumber() :
            true);

    if(m_changesForReader.size() == 0 && change.getStatus() == ACKNOWLEDGED)
    {
        changesFromRLowMark_ = change.getSequenceNumber();
        return;
    }

    m_changesForReader.insert(change);
    //TODO (Ricardo) Remove this functionality from here. It is not his place.
    if (change.getStatus() == UNSENT)
        AsyncWriterThread::wakeUp(mp_SFW);
}

size_t ReaderProxy::countChangesForReader() const
{
    std::lock_guard<std::recursive_mutex> guard(*mp_mutex);
    return m_changesForReader.size();
}

bool ReaderProxy::change_is_acked(const SequenceNumber_t& sequence_number)
{
    std::lock_guard<std::recursive_mutex> guard(*mp_mutex);

    if(sequence_number <= changesFromRLowMark_)
        return true;

    auto chit = m_changesForReader.find(ChangeForReader_t(sequence_number));
    assert(chit != m_changesForReader.end());

    return !chit->isRelevant() || chit->getStatus() == ACKNOWLEDGED;
}

bool ReaderProxy::acked_changes_set(const SequenceNumber_t& seqNum)
{
    std::lock_guard<std::recursive_mutex> guard(*mp_mutex);

    if(seqNum > changesFromRLowMark_)
    {
        auto chit = m_changesForReader.find(seqNum);
        m_changesForReader.erase(m_changesForReader.begin(), chit);
        changesFromRLowMark_ = seqNum - 1;
    }

    return m_changesForReader.size() == 0;
}

bool ReaderProxy::requested_changes_set(std::vector<SequenceNumber_t>& seqNumSet)
{
    bool isSomeoneWasSetRequested = false;
    std::lock_guard<std::recursive_mutex> guard(*mp_mutex);

    for(std::vector<SequenceNumber_t>::iterator sit=seqNumSet.begin();sit!=seqNumSet.end();++sit)
    {
        auto chit = m_changesForReader.find(ChangeForReader_t(*sit));

        if(chit != m_changesForReader.end() && chit->isValid())
        {
            ChangeForReader_t newch(*chit);
            newch.setStatus(REQUESTED);
            newch.markAllFragmentsAsUnsent();

            auto hint = m_changesForReader.erase(chit);

            m_changesForReader.insert(hint, newch);

            isSomeoneWasSetRequested = true;
        }
    }

    if(isSomeoneWasSetRequested)
    {
        logInfo(RTPS_WRITER,"Requested Changes: " << seqNumSet);
    }

    return isSomeoneWasSetRequested;
}


//TODO(Ricardo) Temporal
//std::vector<const ChangeForReader_t*> ReaderProxy::get_unsent_changes() const
std::vector<ChangeForReader_t*> ReaderProxy::get_unsent_changes()
{
<<<<<<< HEAD
    //std::vector<const ChangeForReader_t*> unsent_changes;
    std::vector<ChangeForReader_t*> unsent_changes;
    boost::lock_guard<boost::recursive_mutex> guard(*mp_mutex);
=======
    std::vector<const ChangeForReader_t*> unsent_changes;
    std::lock_guard<std::recursive_mutex> guard(*mp_mutex);
>>>>>>> 84cfb2f6

    for(auto &change_for_reader : m_changesForReader)
        if(change_for_reader.getStatus() == UNSENT)
            unsent_changes.push_back(const_cast<ChangeForReader_t*>(&change_for_reader));

    return unsent_changes;
}

std::vector<const ChangeForReader_t*> ReaderProxy::get_requested_changes() const
{
    std::vector<const ChangeForReader_t*> unsent_changes;
    std::lock_guard<std::recursive_mutex> guard(*mp_mutex);

    auto it = m_changesForReader.begin();
    for (; it!= m_changesForReader.end(); ++it)
        if(it->getStatus() == REQUESTED)
            unsent_changes.push_back(&(*it));

    return unsent_changes;
}

void ReaderProxy::set_change_to_status(const CacheChange_t* change, ChangeForReaderStatus_t status)
{
    if(change->sequenceNumber <= changesFromRLowMark_)
        return;

    auto it = m_changesForReader.find(ChangeForReader_t(change->sequenceNumber));
    bool mustWakeUpAsyncThread = false;

    if(it != m_changesForReader.end())
    {
        if(status == ACKNOWLEDGED && it == m_changesForReader.begin())
        {
            m_changesForReader.erase(it);
            changesFromRLowMark_ = change->sequenceNumber;
        }
        else
        {
            ChangeForReader_t newch(*it);
            newch.setStatus(status);
            if (status == UNSENT) mustWakeUpAsyncThread = true;
            auto hint = m_changesForReader.erase(it);
            m_changesForReader.insert(hint, newch);
        }
    }

    if (mustWakeUpAsyncThread)
        AsyncWriterThread::wakeUp(mp_SFW);
}

void ReaderProxy::mark_fragment_as_sent_for_change(const CacheChange_t* change, FragmentNumber_t fragment)
{
    if(change->sequenceNumber <= changesFromRLowMark_)
        return;

    auto it = m_changesForReader.find(ChangeForReader_t(change->sequenceNumber));

    bool mustWakeUpAsyncThread = false; 

    if(it != m_changesForReader.end())
    {
        ChangeForReader_t newch(*it);
        newch.markFragmentsAsSent(fragment);
        if (newch.getUnsentFragments().isSetEmpty())
            newch.setStatus(UNDERWAY); //TODO (Ricardo) Check
        else
            mustWakeUpAsyncThread = true;
        auto hint = m_changesForReader.erase(it);
        m_changesForReader.insert(hint, newch);
    }

    if (mustWakeUpAsyncThread)
        AsyncWriterThread::wakeUp(mp_SFW);
}

void ReaderProxy::convert_status_on_all_changes(ChangeForReaderStatus_t previous, ChangeForReaderStatus_t next)
{
<<<<<<< HEAD
    boost::lock_guard<boost::recursive_mutex> guard(*mp_mutex);
    bool mustWakeUpAsyncThread = false;
=======
    std::lock_guard<std::recursive_mutex> guard(*mp_mutex);
    bool mustWakeUpAsyncThread = false; 
>>>>>>> 84cfb2f6

    auto it = m_changesForReader.begin();
    while(it != m_changesForReader.end())
    {
        if(it->getStatus() == previous)
        {
            if(next == ACKNOWLEDGED && it == m_changesForReader.begin())
            {
                changesFromRLowMark_ = it->getSequenceNumber();
                it = m_changesForReader.erase(it);
                continue;
            }
            else
            {
                ChangeForReader_t newch(*it);
                newch.setStatus(next);
                if (next == UNSENT && previous != UNSENT)
                    mustWakeUpAsyncThread = true;
                auto hint = m_changesForReader.erase(it);

                it = m_changesForReader.insert(hint, newch);
            }
        }

        ++it;
    }

    if (mustWakeUpAsyncThread)
        AsyncWriterThread::wakeUp(mp_SFW);
}

//TODO(Ricardo)
//void ReaderProxy::setNotValid(const CacheChange_t* change)
void ReaderProxy::setNotValid(CacheChange_t* change)
{
    std::lock_guard<std::recursive_mutex> guard(*mp_mutex);

    // Check sequence number is in the container, because it was not clean up.
    if(m_changesForReader.size() == 0 || change->sequenceNumber < m_changesForReader.begin()->getSequenceNumber())
        return;

    auto chit = m_changesForReader.find(ChangeForReader_t(change));

    // Element must be in the container. In other case, bug.
    assert(chit != m_changesForReader.end());

    if(chit == m_changesForReader.begin())
    {
        assert(chit->getStatus() != ACKNOWLEDGED);

        // if it is the first element, set state to unacknowledge because from now reader has to confirm
        // it will not be expecting it.
        ChangeForReader_t newch(*chit);
        newch.setStatus(UNACKNOWLEDGED);
        newch.notValid();

        auto hint = m_changesForReader.erase(chit);

        m_changesForReader.insert(hint, newch);
    }
    else
    {
        // In case its state is not ACKNOWLEDGED, set it to UNACKNOWLEDGE because from now reader has to confirm
        // it will not be expecting it.
        ChangeForReader_t newch(*chit);
        if (chit->getStatus() != ACKNOWLEDGED)
            newch.setStatus(UNACKNOWLEDGED);
        newch.notValid();

        auto hint = m_changesForReader.erase(chit);

        m_changesForReader.insert(hint, newch);
    }
}

bool ReaderProxy::thereIsUnacknowledged() const
{
    bool returnedValue = false;
    std::lock_guard<std::recursive_mutex> guard(*mp_mutex);

    for(auto it = m_changesForReader.begin(); it!=m_changesForReader.end(); ++it)
    {
        if(it->getStatus() == UNACKNOWLEDGED)
        {
            returnedValue = true;
            break;
        }
    }

    return returnedValue;
}

bool change_min(const ChangeForReader_t* ch1, const ChangeForReader_t* ch2)
{
    return ch1->getSequenceNumber() < ch2->getSequenceNumber();
}

bool change_min2(const ChangeForReader_t ch1, const ChangeForReader_t ch2)
{
    return ch1.getSequenceNumber() < ch2.getSequenceNumber();
}

bool ReaderProxy::minChange(std::vector<ChangeForReader_t*>* Changes,
        ChangeForReader_t* changeForReader)
{
    std::lock_guard<std::recursive_mutex> guard(*mp_mutex);
    *changeForReader = **std::min_element(Changes->begin(),Changes->end(),change_min);
    return true;
}

bool ReaderProxy::requested_fragment_set(SequenceNumber_t sequence_number, const FragmentNumberSet_t& frag_set)
{
    std::lock_guard<std::recursive_mutex> guard(*mp_mutex);

    // Locate the outbound change referenced by the NACK_FRAG
    auto changeIter = std::find_if(m_changesForReader.begin(), m_changesForReader.end(), 
            [sequence_number](const ChangeForReader_t& change)
            {return change.getSequenceNumber() == sequence_number;});
    if (changeIter == m_changesForReader.end())
        return false;

    ChangeForReader_t newch(*changeIter);
    auto hint = m_changesForReader.erase(changeIter);
    newch.markFragmentsAsUnsent(frag_set);

    // If it was UNSENT, we shouldn't switch back to REQUESTED to prevent stalling.
    if (newch.getStatus() != UNSENT)
        newch.setStatus(REQUESTED);
    m_changesForReader.insert(hint, newch);

    return true;
}<|MERGE_RESOLUTION|>--- conflicted
+++ resolved
@@ -167,14 +167,8 @@
 //std::vector<const ChangeForReader_t*> ReaderProxy::get_unsent_changes() const
 std::vector<ChangeForReader_t*> ReaderProxy::get_unsent_changes()
 {
-<<<<<<< HEAD
-    //std::vector<const ChangeForReader_t*> unsent_changes;
     std::vector<ChangeForReader_t*> unsent_changes;
-    boost::lock_guard<boost::recursive_mutex> guard(*mp_mutex);
-=======
-    std::vector<const ChangeForReader_t*> unsent_changes;
-    std::lock_guard<std::recursive_mutex> guard(*mp_mutex);
->>>>>>> 84cfb2f6
+    std::lock_guard<std::recursive_mutex> guard(*mp_mutex);
 
     for(auto &change_for_reader : m_changesForReader)
         if(change_for_reader.getStatus() == UNSENT)
@@ -252,13 +246,8 @@
 
 void ReaderProxy::convert_status_on_all_changes(ChangeForReaderStatus_t previous, ChangeForReaderStatus_t next)
 {
-<<<<<<< HEAD
-    boost::lock_guard<boost::recursive_mutex> guard(*mp_mutex);
+    std::lock_guard<std::recursive_mutex> guard(*mp_mutex);
     bool mustWakeUpAsyncThread = false;
-=======
-    std::lock_guard<std::recursive_mutex> guard(*mp_mutex);
-    bool mustWakeUpAsyncThread = false; 
->>>>>>> 84cfb2f6
 
     auto it = m_changesForReader.begin();
     while(it != m_changesForReader.end())
