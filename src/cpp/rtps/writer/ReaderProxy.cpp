/*************************************************************************
 * Copyright (c) 2014 eProsima. All rights reserved.endl
 *
 * This copy of eProsima Fast RTPS is licensed to you under the terms described in the
 * FASTRTPS_LIBRARY_LICENSE file included in this distribution.
 *
 *************************************************************************/

/**
 * @file ReaderProxy.cpp
 *
 */


#include <fastrtps/rtps/writer/ReaderProxy.h>
#include <fastrtps/rtps/writer/StatefulWriter.h>
#include <fastrtps/utils/TimeConversion.h>
#include <fastrtps/rtps/writer/timedevent/NackResponseDelay.h>
#include <fastrtps/rtps/writer/timedevent/NackSupressionDuration.h>
#include <fastrtps/utils/RTPSLog.h>

#include <boost/thread/recursive_mutex.hpp>
#include <boost/thread/lock_guard.hpp>

#include <cassert>

using namespace eprosima::fastrtps::rtps;

static const char* const CLASS_NAME = "ReaderProxy";

ReaderProxy::ReaderProxy(RemoteReaderAttributes& rdata,const WriterTimes& times,StatefulWriter* SW) :
				m_att(rdata), mp_SFW(SW), m_isRequestedChangesEmpty(true),
				mp_nackResponse(nullptr), mp_nackSupression(nullptr), m_lastAcknackCount(0),
				mp_mutex(new boost::recursive_mutex())
{
	const char* const METHOD_NAME = "ReaderProxy";
	mp_nackResponse = new NackResponseDelay(this,TimeConv::Time_t2MilliSecondsDouble(times.nackResponseDelay));
	mp_nackSupression = new NackSupressionDuration(this,TimeConv::Time_t2MilliSecondsDouble(times.nackSupressionDuration));
	logInfo(RTPS_WRITER,"Reader Proxy created");
}


ReaderProxy::~ReaderProxy()
{
	delete(mp_nackResponse);
	delete(mp_nackSupression);
	delete(mp_mutex);
}

bool ReaderProxy::getChangeForReader(const CacheChange_t* change,
		ChangeForReader_t* changeForReader)
{
	const char* const METHOD_NAME = "getChangeForReader";
	boost::lock_guard<boost::recursive_mutex> guard(*mp_mutex);
    auto chit = m_changesForReader.find(ChangeForReader_t(change));

    if(chit != m_changesForReader.end())
    {
        *changeForReader = *chit;
        logInfo(RTPS_WRITER,"Change " << change->sequenceNumber << " found in Reader Proxy " << endl);
        return true;
    }

	return false;
}

bool ReaderProxy::getChangeForReader(const SequenceNumber_t& seqNum, ChangeForReader_t* changeForReader)
{
	const char* const METHOD_NAME = "getChangeForReader";
	boost::lock_guard<boost::recursive_mutex> guard(*mp_mutex);
    auto chit = m_changesForReader.find(ChangeForReader_t(seqNum));

    if(chit != m_changesForReader.end())
    {
        *changeForReader = *chit;
        logInfo(RTPS_WRITER,"Change " << seqNum <<" found in Reader Proxy " << endl);
        return true;
    }

	return false;
}

bool ReaderProxy::acked_changes_set(const SequenceNumber_t& seqNum)
{
	boost::lock_guard<boost::recursive_mutex> guard(*mp_mutex);
<<<<<<< HEAD
    auto chit = m_changesForReader.find(ChangeForReader_t(seqNum));

    if(chit != m_changesForReader.end())
    {
        if(chit == m_changesForReader.begin())
        { // If first, remove and cleanup.
            m_changesForReader.erase(chit);
            cleanup();
        }
        else
        {
            ChangeForReader_t newch(*chit);
            newch.setStatus(ACKNOWLEDGED);
            m_changesForReader.erase(chit);
            m_changesForReader.insert(newch);
        }
=======
    
    auto chit = m_changesForReader.begin();

    while(chit != m_changesForReader.end() && chit->getSequenceNumber() < seqNum)
    {
        chit = m_changesForReader.erase(chit);
>>>>>>> 2e592594
    }

    return false;
}

bool ReaderProxy::requested_changes_set(std::vector<SequenceNumber_t>& seqNumSet)
{
	const char* const METHOD_NAME = "requested_changes_set";
	boost::lock_guard<boost::recursive_mutex> guard(*mp_mutex);

	for(std::vector<SequenceNumber_t>::iterator sit=seqNumSet.begin();sit!=seqNumSet.end();++sit)
	{
        auto chit = m_changesForReader.find(ChangeForReader_t(*sit));

        if(chit != m_changesForReader.end())
        {
            ChangeForReader_t newch(*chit);
            newch.setStatus(REQUESTED);

            m_changesForReader.erase(chit);

            auto ret = m_changesForReader.insert(newch);
            (void)ret;
            assert(ret.second);

            m_isRequestedChangesEmpty = false;
        }
	}

	if(!m_isRequestedChangesEmpty)
	{
		logInfo(RTPS_WRITER,"Requested Changes: " << seqNumSet);
	}
	return true;
}


std::vector<const ChangeForReader_t*> ReaderProxy::requested_changes_to_underway()
{
    std::vector<const ChangeForReader_t*> returnedValue;
	boost::lock_guard<boost::recursive_mutex> guard(*mp_mutex);

    auto it = m_changesForReader.begin();
    while(it != m_changesForReader.end())
	{
		if(it->getStatus() == REQUESTED)
		{
            ChangeForReader_t newch(*it);
            newch.setStatus(UNDERWAY);

            m_changesForReader.erase(it);

            auto ret = m_changesForReader.insert(newch);
            assert(ret.second);
            returnedValue.push_back(&(*ret.first));
            it = ret.first;
		}

        ++it;
	}

    return returnedValue;
}

std::vector<const ChangeForReader_t*> ReaderProxy::unsent_changes_to_underway()
{
    std::vector<const ChangeForReader_t*> returnedValue;
	boost::lock_guard<boost::recursive_mutex> guard(*mp_mutex);

    auto it = m_changesForReader.begin();
    while(it != m_changesForReader.end())
	{
		if(it->getStatus() == UNSENT)
		{
            ChangeForReader_t newch(*it);
            newch.setStatus(UNDERWAY);

            m_changesForReader.erase(it);

            auto ret = m_changesForReader.insert(newch);
            assert(ret.second);
            returnedValue.push_back(&(*ret.first));
            it = ret.first;
		}

        ++it;
	}

    return returnedValue;
}

void ReaderProxy::underway_changes_to_unacknowledged()
{
	boost::lock_guard<boost::recursive_mutex> guard(*mp_mutex);

    auto it = m_changesForReader.begin();
    while(it != m_changesForReader.end())
	{
		if(it->getStatus() == UNDERWAY)
		{
            ChangeForReader_t newch(*it);
            newch.setStatus(UNACKNOWLEDGED);

            m_changesForReader.erase(it);

            auto ret = m_changesForReader.insert(newch);
            assert(ret.second);
            it = ret.first;
		}

        ++it;
	}
}

<<<<<<< HEAD
=======
// TODO Study if cleanup is necessary
>>>>>>> 2e592594
void ReaderProxy::underway_changes_to_acknowledged()
{
	boost::lock_guard<boost::recursive_mutex> guard(*mp_mutex);

    auto it = m_changesForReader.begin();
    while(it != m_changesForReader.end())
	{
		if(it->getStatus() == UNDERWAY)
		{
            ChangeForReader_t newch(*it);
            newch.setStatus(ACKNOWLEDGED);

            m_changesForReader.erase(it);

            auto ret = m_changesForReader.insert(newch);
            assert(ret.second);
            it = ret.first;
		}

        ++it;
	}

    cleanup();
}

void ReaderProxy::setNotValid(const CacheChange_t* change)
{
	boost::lock_guard<boost::recursive_mutex> guard(*mp_mutex);
    auto chit = m_changesForReader.find(ChangeForReader_t(change));

    if(chit != m_changesForReader.end())
    {
        if(chit == m_changesForReader.begin())
        {
            m_changesForReader.erase(chit);
            cleanup();
        }
        else
        {
            ChangeForReader_t newch(*chit);
            newch.notValid();

            m_changesForReader.erase(chit);

            auto ret = m_changesForReader.insert(newch);
            (void)ret;
            assert(ret.second);
        }
    }

}

void ReaderProxy::cleanup()
{
    auto chit = m_changesForReader.begin();

    while(chit != m_changesForReader.end() &&
            (!chit->isValid() || chit->getStatus() == ACKNOWLEDGED))
            chit = m_changesForReader.erase(chit);
}

bool ReaderProxy::thereIsUnacknowledged() const
{
    bool returnedValue = false;
	boost::lock_guard<boost::recursive_mutex> guard(*mp_mutex);

	for(auto it = m_changesForReader.begin(); it!=m_changesForReader.end(); ++it)
	{
		if(it->getStatus() == UNACKNOWLEDGED)
		{
            returnedValue = true;
            break;
		}
	}

    return returnedValue;
}

bool change_min(const ChangeForReader_t* ch1, const ChangeForReader_t* ch2)
{
	return ch1->getSequenceNumber() < ch2->getSequenceNumber();
}

bool change_min2(const ChangeForReader_t ch1, const ChangeForReader_t ch2)
{
	return ch1.getSequenceNumber() < ch2.getSequenceNumber();
}

bool ReaderProxy::minChange(std::vector<ChangeForReader_t*>* Changes,
		ChangeForReader_t* changeForReader)
{
	boost::lock_guard<boost::recursive_mutex> guard(*mp_mutex);
	*changeForReader = **std::min_element(Changes->begin(),Changes->end(),change_min);
	return true;
}<|MERGE_RESOLUTION|>--- conflicted
+++ resolved
@@ -83,31 +83,12 @@
 bool ReaderProxy::acked_changes_set(const SequenceNumber_t& seqNum)
 {
 	boost::lock_guard<boost::recursive_mutex> guard(*mp_mutex);
-<<<<<<< HEAD
-    auto chit = m_changesForReader.find(ChangeForReader_t(seqNum));
-
-    if(chit != m_changesForReader.end())
-    {
-        if(chit == m_changesForReader.begin())
-        { // If first, remove and cleanup.
-            m_changesForReader.erase(chit);
-            cleanup();
-        }
-        else
-        {
-            ChangeForReader_t newch(*chit);
-            newch.setStatus(ACKNOWLEDGED);
-            m_changesForReader.erase(chit);
-            m_changesForReader.insert(newch);
-        }
-=======
     
     auto chit = m_changesForReader.begin();
 
     while(chit != m_changesForReader.end() && chit->getSequenceNumber() < seqNum)
     {
         chit = m_changesForReader.erase(chit);
->>>>>>> 2e592594
     }
 
     return false;
@@ -222,10 +203,7 @@
 	}
 }
 
-<<<<<<< HEAD
-=======
 // TODO Study if cleanup is necessary
->>>>>>> 2e592594
 void ReaderProxy::underway_changes_to_acknowledged()
 {
 	boost::lock_guard<boost::recursive_mutex> guard(*mp_mutex);
