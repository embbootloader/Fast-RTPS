// Copyright 2016 Proyectos y Sistemas de Mantenimiento SL (eProsima).
//
// Licensed under the Apache License, Version 2.0 (the "License");
// you may not use this file except in compliance with the License.
// You may obtain a copy of the License at
//
//     http://www.apache.org/licenses/LICENSE-2.0
//
// Unless required by applicable law or agreed to in writing, software
// distributed under the License is distributed on an "AS IS" BASIS,
// WITHOUT WARRANTIES OR CONDITIONS OF ANY KIND, either express or implied.
// See the License for the specific language governing permissions and
// limitations under the License.

/**
 * @file StatefulWriter.cpp
 *
 */

#include <fastrtps/rtps/writer/StatefulWriter.h>
#include <fastrtps/rtps/writer/WriterListener.h>
#include <fastrtps/rtps/writer/ReaderProxy.h>
#include <fastrtps/rtps/resources/AsyncWriterThread.h>

#include "../participant/RTPSParticipantImpl.h"
#include "../flowcontrol/FlowController.h"

#include <fastrtps/rtps/messages/RTPSMessageCreator.h>
#include <fastrtps/rtps/messages/RTPSMessageGroup.h>

#include <fastrtps/rtps/participant/RTPSParticipant.h>
#include <fastrtps/rtps/resources/ResourceEvent.h>
#include <fastrtps/rtps/resources/TimedEvent.h>

#include <fastrtps/rtps/history/WriterHistory.h>

#include <fastrtps/log/Log.h>
#include <fastrtps/utils/TimeConversion.h>

#include <fastrtps/rtps/builtin/BuiltinProtocols.h>
#include <fastrtps/rtps/builtin/liveliness/WLP.h>

#include "RTPSWriterCollector.h"
#include "StatefulWriterOrganizer.h"
#include "rtps/RTPSDomainImpl.hpp"

#include <mutex>
#include <vector>
#include <stdexcept>

using namespace eprosima::fastrtps;
using namespace eprosima::fastrtps::rtps;
using namespace std::chrono;

StatefulWriter::StatefulWriter(
        RTPSParticipantImpl* pimpl,
        const GUID_t& guid,
        const WriterAttributes& att,
        WriterHistory* hist,
        WriterListener* listen)
    : RTPSWriter(pimpl, guid, att, hist, listen)
    , periodic_hb_event_(nullptr)
    , nack_response_event_(nullptr)
    , ack_event_(nullptr)
    , m_heartbeatCount(0)
    , m_times(att.times)
    , matched_readers_(att.matched_readers_allocation)
    , matched_readers_pool_(att.matched_readers_allocation)
    , next_all_acked_notify_sequence_(0, 1)
    , all_acked_(false)
    , may_remove_change_cond_()
    , may_remove_change_(0)
    , disable_heartbeat_piggyback_(att.disable_heartbeat_piggyback)
    , disable_positive_acks_(att.disable_positive_acks)
    , keep_duration_us_(att.keep_duration.to_ns() * 1e-3)
    , last_sequence_number_()
    , sendBufferSize_(pimpl->get_min_network_send_buffer_size())
    , currentUsageSendBufferSize_(static_cast<int32_t>(pimpl->get_min_network_send_buffer_size()))
    , m_controllers()
{
    m_heartbeatCount = 0;

    const RTPSParticipantAttributes& part_att = pimpl->getRTPSParticipantAttributes();

    periodic_hb_event_ = new TimedEvent(pimpl->getEventResource(), [&](TimedEvent::EventCode code) -> bool
    {
        if (TimedEvent::EVENT_SUCCESS == code)
        {
            if (send_periodic_heartbeat())
            {
                return true;
            }
        }

        return false;
    },
                    TimeConv::Time_t2MilliSecondsDouble(m_times.heartbeatPeriod));

    nack_response_event_ = new TimedEvent(pimpl->getEventResource(), [&](TimedEvent::EventCode code) -> bool
    {
        if (TimedEvent::EVENT_SUCCESS == code)
        {
            perform_nack_response();
        }

        return false;
    },
                    TimeConv::Time_t2MilliSecondsDouble(m_times.nackResponseDelay));

    if (disable_positive_acks_)
    {
        ack_event_ = new TimedEvent(pimpl->getEventResource(), [&](TimedEvent::EventCode code) -> bool
        {
            if (TimedEvent::EVENT_SUCCESS == code)
            {
                return ack_timer_expired();
            }

            return false;
        },
                        att.keep_duration.to_ns() * 1e-6); // in milliseconds
    }

    for (size_t n = 0; n < att.matched_readers_allocation.initial; ++n)
    {
        matched_readers_pool_.push_back(new ReaderProxy(m_times, part_att.allocation.locators, this));
    }
}

StatefulWriter::~StatefulWriter()
{
    logInfo(RTPS_WRITER, "StatefulWriter destructor");

    for (std::unique_ptr<FlowController>& controller : m_controllers)
    {
        controller->disable();
    }

    if (disable_positive_acks_)
    {
        delete(ack_event_);
        ack_event_ = nullptr;
    }

    if (nack_response_event_ != nullptr)
    {
        delete(nack_response_event_);
        nack_response_event_ = nullptr;
    }

    mp_RTPSParticipant->async_thread().unregister_writer(this);

    // After unregistering writer from AsyncWriterThread, delete all flow_controllers because they register the writer in
    // the AsyncWriterThread.
    m_controllers.clear();

    // Stop all active proxies and pass them to the pool
    {
        std::lock_guard<RecursiveTimedMutex> guard(mp_mutex);
        while (!matched_readers_.empty())
        {
            ReaderProxy* remote_reader = matched_readers_.back();
            matched_readers_.pop_back();
            remote_reader->stop();
            matched_readers_pool_.push_back(remote_reader);
        }
    }

    // Destroy heartbeat event
    if (periodic_hb_event_ != nullptr)
    {
        delete(periodic_hb_event_);
        periodic_hb_event_ = nullptr;
    }

    // Delete all proxies in the pool
    for (ReaderProxy* remote_reader : matched_readers_pool_)
    {
        delete(remote_reader);
    }

}

/*
 * CHANGE-RELATED METHODS
 */

void StatefulWriter::unsent_change_added_to_history(
        CacheChange_t* change,
        const std::chrono::time_point<std::chrono::steady_clock>& max_blocking_time)
{
    std::lock_guard<RecursiveTimedMutex> guard(mp_mutex);

#if HAVE_SECURITY
    encrypt_cachechange(change);
#endif

    if (!matched_readers_.empty())
    {

        if (!isAsync())
        {
            //TODO(Ricardo) Temporal.
            bool expectsInlineQos = false;

            // First step is to add the new CacheChange_t to all reader proxies.
            // It has to be done before sending, because if a timeout is catched, we will not include the
            // CacheChange_t in some reader proxies.
            for (ReaderProxy* it : matched_readers_)
            {
                ChangeForReader_t changeForReader(change);

                if (m_pushMode)
                {
                    if (it->is_reliable())
                    {
                        changeForReader.setStatus(UNDERWAY);
                    }
                    else
                    {
                        changeForReader.setStatus(ACKNOWLEDGED);
                    }
                }
                else
                {
                    changeForReader.setStatus(UNACKNOWLEDGED);
                }

                changeForReader.setRelevance(it->rtps_is_relevant(change));
                it->add_change(changeForReader, true, max_blocking_time);
                expectsInlineQos |= it->expects_inline_qos();
            }

            try
            {
                //At this point we are sure all information was stored. We now can send data.
                if (!m_separateSendingEnabled)
                {
                    if (locator_selector_.selected_size() > 0)
                    {
                        RTPSMessageGroup group(mp_RTPSParticipant, this, *this, max_blocking_time);
                        if (!group.add_data(*change, expectsInlineQos))
                        {
                            logError(RTPS_WRITER, "Error sending change " << change->sequenceNumber);
                        }
                        // Heartbeat piggyback.
                        uint32_t last_processed = 0;
                        send_heartbeat_piggyback_nts_(nullptr, group, last_processed);
                    }

                    for (ReaderProxy* it : matched_readers_)
                    {
                        if (it->is_local_reader())
                        {
                            bool delivered = intraprocess_delivery(change, it);
                            it->set_change_to_status(
                                change->sequenceNumber,
                                delivered ? ACKNOWLEDGED : UNDERWAY,
                                false);
                        }
                    }
                }
                else
                {
                    for (ReaderProxy* it : matched_readers_)
                    {
                        if (it->is_local_reader())
                        {
                            bool delivered = intraprocess_delivery(change, it);
                            it->set_change_to_status(
                                change->sequenceNumber,
                                delivered ? ACKNOWLEDGED : UNDERWAY,
                                false);
                        }
                        else
                        {
                            RTPSMessageGroup group(mp_RTPSParticipant, this, it->message_sender(),
                                    max_blocking_time);
                            if (!group.add_data(*change, it->expects_inline_qos()))
                            {
                                logError(RTPS_WRITER, "Error sending change " << change->sequenceNumber);
                            }
                            uint32_t last_processed = 0;
                            send_heartbeat_piggyback_nts_(it, group, last_processed);
                        }
                    }
                }

                if (there_are_remote_readers_)
                {
                    periodic_hb_event_->restart_timer(max_blocking_time);
                }
                if ( (mp_listener != nullptr) && this->is_acked_by_all(change) )
                {
                    mp_listener->onWriterChangeReceivedByAll(this, change);
                }

                if (disable_positive_acks_ && last_sequence_number_ == SequenceNumber_t())
                {
                    last_sequence_number_ = change->sequenceNumber;
                }
            }
            catch (const RTPSMessageGroup::timeout&)
            {
                logError(RTPS_WRITER, "Max blocking time reached");
            }
        }
        else
        {
            for (ReaderProxy* it : matched_readers_)
            {
                ChangeForReader_t changeForReader(change);
                if (m_pushMode)
                {
                    changeForReader.setStatus(UNSENT);
                }
                else
                {
                    changeForReader.setStatus(UNACKNOWLEDGED);
                }
                changeForReader.setRelevance(it->rtps_is_relevant(change));
                it->add_change(changeForReader, false, max_blocking_time);
            }
            //TODO send to local readers.

            if (m_pushMode)
            {
                mp_RTPSParticipant->async_thread().wake_up(this, max_blocking_time);
            }
        }

        if (disable_positive_acks_)
        {
            auto source_timestamp = system_clock::time_point() + nanoseconds(change->sourceTimestamp.to_ns());
            auto now = system_clock::now();
            auto interval = source_timestamp - now + keep_duration_us_;
            assert(interval.count() >= 0);

            ack_event_->update_interval_millisec((double)duration_cast<milliseconds>(interval).count());
            ack_event_->restart_timer(max_blocking_time);
        }

        if (liveliness_lease_duration_ < c_TimeInfinite)
        {
            mp_RTPSParticipant->wlp()->assert_liveliness(
                getGuid(),
                liveliness_kind_,
                liveliness_lease_duration_);
        }
    }
    else
    {
        logInfo(RTPS_WRITER, "No reader proxy to add change.");
        if (mp_listener != nullptr)
        {
            mp_listener->onWriterChangeReceivedByAll(this, change);
        }
    }
}

bool StatefulWriter::intraprocess_delivery(
        CacheChange_t* change,
        ReaderProxy* reader_proxy)
{
    RTPSReader* reader = reader_proxy->local_reader();
    if (reader)
    {
        if (change->write_params.related_sample_identity() != SampleIdentity::unknown())
        {
            change->write_params.sample_identity(change->write_params.related_sample_identity());
        }
        return reader->processDataMsg(change);
    }

    return false;
}

bool StatefulWriter::intraprocess_gap(
        ReaderProxy* reader_proxy,
        const SequenceNumber_t& seq_num)
{
    RTPSReader* reader = reader_proxy->local_reader();
    if (reader)
    {
        return reader->processGapMsg(m_guid, seq_num, SequenceNumberSet_t(seq_num + 1));
    }

    return false;
}

bool StatefulWriter::intraprocess_heartbeat(
        ReaderProxy* reader_proxy,
        bool liveliness)
{
    bool returned_value = false;

    std::lock_guard<RecursiveTimedMutex> guardW(mp_mutex);
    RTPSReader* reader = RTPSDomainImpl::find_local_reader(reader_proxy->guid());

    if (reader)
    {
        SequenceNumber_t first_seq = get_seq_num_min();
        SequenceNumber_t last_seq = get_seq_num_max();

        if (first_seq == c_SequenceNumber_Unknown || last_seq == c_SequenceNumber_Unknown)
        {
            if (liveliness)
            {
                first_seq = next_sequence_number();
                last_seq = first_seq - 1;
            }
        }

        if (first_seq != c_SequenceNumber_Unknown && last_seq != c_SequenceNumber_Unknown)
        {
            incrementHBCount();
            if (true == (returned_value =
                    reader->processHeartbeatMsg(m_guid, m_heartbeatCount, first_seq, last_seq, true, liveliness)))
            {
                if (reader_proxy->durability_kind() < TRANSIENT_LOCAL ||
                        this->getAttributes().durabilityKind < TRANSIENT_LOCAL)
                {
                    SequenceNumber_t last_irrelevance = reader_proxy->changes_low_mark();
                    for (SequenceNumber_t seq_num = first_seq; seq_num <= last_irrelevance; ++seq_num)
                    {
                        intraprocess_gap(reader_proxy, seq_num);
                    }
                }
            }
        }
    }

    return returned_value;
}

bool StatefulWriter::change_removed_by_history(
        CacheChange_t* a_change)
{
    SequenceNumber_t sequence_number = a_change->sequenceNumber;

    std::lock_guard<RecursiveTimedMutex> guard(mp_mutex);
    logInfo(RTPS_WRITER, "Change " << sequence_number << " to be removed.");

    // Invalidate CacheChange pointer in ReaderProxies.
    for (ReaderProxy* it : matched_readers_)
    {
        it->change_has_been_removed(sequence_number);
    }

    may_remove_change_ = 2;
    may_remove_change_cond_.notify_one();

    return true;
}

void StatefulWriter::send_any_unsent_changes()
{
    std::lock_guard<RecursiveTimedMutex> guard(mp_mutex);

    bool activateHeartbeatPeriod = false;
    SequenceNumber_t max_sequence = mp_history->next_sequence_number();

    // Separate sending for asynchronous writers
    if (m_pushMode && m_separateSendingEnabled)
    {
        if (!isAsync())
        {
            for (ReaderProxy* remoteReader : matched_readers_)
            {
                try
                {
                    // For possible GAP
                    std::set<SequenceNumber_t> irrelevant;

                    // Specific destination message group
                    RTPSMessageGroup group(mp_RTPSParticipant, this, remoteReader->message_sender());

                    // Loop all changes
                    bool is_remote_and_reliable = remoteReader->is_remote_and_reliable();
                    SequenceNumber_t max_ack_seq = SequenceNumber_t::unknown();
                    auto unsent_change_process =
                            [&](const SequenceNumber_t& seqNum, const ChangeForReader_t* unsentChange)
                            {
                                if (unsentChange != nullptr && unsentChange->isRelevant() && unsentChange->isValid())
                                {
                                    // As we checked we are not async, we know we cannot have fragments
                                    if (remoteReader->is_local_reader())
                                    {
                                        if (intraprocess_delivery(unsentChange->getChange(), remoteReader))
                                        {
                                            max_ack_seq = seqNum;
                                        }
                                        else
                                        {
                                            remoteReader->set_change_to_status(seqNum, UNDERWAY, false);
                                        }
                                    }
                                    else
                                    {
                                        if (group.add_data(*(unsentChange->getChange()),
                                                remoteReader->expects_inline_qos()))
                                        {
                                            remoteReader->set_change_to_status(seqNum, UNDERWAY, true);

                                            if (is_remote_and_reliable)
                                            {
                                                activateHeartbeatPeriod = true;
                                            }
                                        }
                                        else
                                        {
                                            logError(RTPS_WRITER, "Error sending change " << seqNum);
                                        }
                                    }
                                }
                                else
                                {
                                    if (remoteReader->is_local_reader())
                                    {
                                        if (intraprocess_gap(remoteReader, seqNum))
                                        {
                                            max_ack_seq = seqNum;
                                        }
                                        else
                                        {
                                            remoteReader->set_change_to_status(seqNum, UNDERWAY, true);
                                        }
                                    }
                                    else
                                    {
                                        if (is_remote_and_reliable)
                                        {
                                            irrelevant.emplace(seqNum);
                                        }
                                        remoteReader->set_change_to_status(seqNum, UNDERWAY, true);
                                    }
                                } // Relevance
                            };
                    remoteReader->for_each_unsent_change(max_sequence, unsent_change_process);
                    if (remoteReader->is_local_reader() && max_ack_seq != SequenceNumber_t::unknown())
                    {
                        remoteReader->acked_changes_set(max_ack_seq + 1);
                    }

                    if (!irrelevant.empty())
                    {
                        group.add_gap(irrelevant);
                    }
                }
                catch (const RTPSMessageGroup::timeout&)
                {
                    logError(RTPS_WRITER, "Max blocking time reached");
                }
            } // Readers loop
        }
        else
        {
            // This casuistic is not contemplated yet.
            assert(0);
        }
    }
    else
    {
        RTPSWriterCollector<ReaderProxy*> relevantChanges;
        StatefulWriterOrganizer notRelevantChanges;
        bool at_least_one_remote = false;
        bool force_piggyback_hb = false; // Force piggyback HB if old samples not acknowledged.

        NetworkFactory& network = mp_RTPSParticipant->network_factory();
        locator_selector_.reset(true);
        network.select_locators(locator_selector_);
        compute_selected_guids();

        for (ReaderProxy* remoteReader : matched_readers_)
        {
            if (!remoteReader->is_local_reader())
            {
                at_least_one_remote = true;
            }

            SequenceNumber_t max_ack_seq = SequenceNumber_t::unknown();
            auto unsent_change_process = [&](const SequenceNumber_t& seq_num, const ChangeForReader_t* unsentChange)
                    {
                        if (unsentChange != nullptr && unsentChange->isRelevant() && unsentChange->isValid())
                        {
                            if (remoteReader->is_local_reader())
                            {
                                if (intraprocess_delivery(unsentChange->getChange(), remoteReader))
                                {
                                    max_ack_seq = seq_num;
                                }
                                else
                                {
                                    remoteReader->set_change_to_status(seq_num, UNDERWAY, false);
                                }
                            }
                            else
                            {
                                if (m_pushMode)
                                {
                                    relevantChanges.add_change(
                                        unsentChange->getChange(), remoteReader, unsentChange->getUnsentFragments());
                                }
                                else // Change status to UNACKNOWLEDGED
                                {
                                    remoteReader->set_change_to_status(seq_num, UNACKNOWLEDGED, false);
                                }
                            }
                        }
                        else
                        {
                            if (remoteReader->is_local_reader())
                            {
                                if (intraprocess_gap(remoteReader, seq_num))
                                {
                                    max_ack_seq = seq_num;
                                }
                                else
                                {
                                    remoteReader->set_change_to_status(seq_num, UNDERWAY, true);
                                }
                            }
                            else
                            {
                                if (seq_num >= get_seq_num_min())
                                {
                                    notRelevantChanges.add_sequence_number(seq_num, remoteReader);
                                }
                                else
                                {
                                    force_piggyback_hb = true;
                                }

                                remoteReader->set_change_to_status(seq_num, UNDERWAY, true);
                            }
                        }
                    };

            remoteReader->for_each_unsent_change(max_sequence, unsent_change_process);
            if (remoteReader->is_local_reader() && max_ack_seq != SequenceNumber_t::unknown())
            {
                remoteReader->acked_changes_set(max_ack_seq + 1);
            }
        }

        if (m_pushMode)
        {
            if (at_least_one_remote)
            {
                // Clear all relevant changes through the local controllers first
                for (std::unique_ptr<FlowController>& controller : m_controllers)
                {
                    (*controller)(relevantChanges);
                }

                // Clear all relevant changes through the parent controllers
                for (std::unique_ptr<FlowController>& controller : mp_RTPSParticipant->getFlowControllers())
                {
                    (*controller)(relevantChanges);
                }

                try
                {
                    RTPSMessageGroup group(mp_RTPSParticipant, this, *this);
                    uint32_t lastBytesProcessed = 0;

                    while (!relevantChanges.empty())
                    {
                        RTPSWriterCollector<ReaderProxy*>::Item changeToSend = relevantChanges.pop();
                        bool expectsInlineQos = false;
                        locator_selector_.reset(false);

                        for (const ReaderProxy* remoteReader : changeToSend.remoteReaders)
                        {
                            locator_selector_.enable(remoteReader->guid());
                            expectsInlineQos |= remoteReader->expects_inline_qos();
                        }

                        if (locator_selector_.state_has_changed())
                        {
                            group.flush_and_reset();
                            network.select_locators(locator_selector_);
                            compute_selected_guids();
                        }

                        // TODO(Ricardo) Flowcontroller has to be used in RTPSMessageGroup. Study.
                        // And controllers are notified about the changes being sent
                        FlowController::NotifyControllersChangeSent(changeToSend.cacheChange);

                        if (changeToSend.fragmentNumber != 0)
                        {
                            if (group.add_data_frag(*changeToSend.cacheChange, changeToSend.fragmentNumber,
                                    expectsInlineQos))
                            {
                                bool must_wake_up_async_thread = false;
                                for (ReaderProxy* remoteReader : changeToSend.remoteReaders)
                                {
                                    bool allFragmentsSent = false;
                                    if (remoteReader->mark_fragment_as_sent_for_change(
                                                changeToSend.sequenceNumber,
                                                changeToSend.fragmentNumber,
                                                allFragmentsSent))
                                    {
                                        must_wake_up_async_thread |= !allFragmentsSent;
                                        if (remoteReader->is_remote_and_reliable())
                                        {
                                            activateHeartbeatPeriod = true;
                                            if (allFragmentsSent)
                                            {
                                                remoteReader->set_change_to_status(changeToSend.sequenceNumber,
                                                        UNDERWAY,
                                                        true);
                                            }
                                        }
                                        else
                                        {
                                            if (allFragmentsSent)
                                            {
                                                remoteReader->set_change_to_status(changeToSend.sequenceNumber,
                                                        ACKNOWLEDGED, false);
                                            }
                                        }
                                    }
                                }

                                if (must_wake_up_async_thread)
                                {
                                    mp_RTPSParticipant->async_thread().wake_up(this);
                                }
                            }
                            else
                            {
                                logError(RTPS_WRITER, "Error sending fragment (" << changeToSend.sequenceNumber <<
                                        ", " << changeToSend.fragmentNumber << ")");
                            }
                        }
                        else
                        {
                            if (group.add_data(*changeToSend.cacheChange, expectsInlineQos))
                            {
                                for (ReaderProxy* remoteReader : changeToSend.remoteReaders)
                                {
                                    remoteReader->set_change_to_status(changeToSend.sequenceNumber, UNDERWAY, true);

                                    if (remoteReader->is_remote_and_reliable())
                                    {
                                        activateHeartbeatPeriod = true;
                                    }
                                }
                            }
                            else
                            {
                                logError(RTPS_WRITER, "Error sending change " << changeToSend.sequenceNumber);
                            }
                        }
<<<<<<< HEAD
=======

                        // Heartbeat piggyback.
                        send_heartbeat_piggyback_nts_(nullptr, group, lastBytesProcessed, force_piggyback_hb);
>>>>>>> b17aac41
                    }

                    // Heartbeat piggyback.
                    send_heartbeat_piggyback_nts_(nullptr, group, lastBytesProcessed);

                    for (std::pair<std::vector<ReaderProxy*>,
                            std::set<SequenceNumber_t> > pair : notRelevantChanges.elements())
                    {
                        locator_selector_.reset(false);

                        for (const ReaderProxy* remoteReader : pair.first)
                        {
                            locator_selector_.enable(remoteReader->guid());
                        }
                        if (locator_selector_.state_has_changed())
                        {
                            group.flush_and_reset();
                            network.select_locators(locator_selector_);
                            compute_selected_guids();
                        }
                        group.add_gap(pair.second);
                    }
                }
                catch (const RTPSMessageGroup::timeout&)
                {
                    logError(RTPS_WRITER, "Max blocking time reached");
                }

                locator_selector_.reset(true);
                network.select_locators(locator_selector_);
                compute_selected_guids();
            }
        }
        else
        {
            try
            {
                RTPSMessageGroup group(mp_RTPSParticipant, this, *this);
                send_heartbeat_nts_(all_remote_readers_.size(), group, disable_positive_acks_);
            }
            catch (const RTPSMessageGroup::timeout&)
            {
                logError(RTPS_WRITER, "Max blocking time reached");
            }
        }
    }

    if (activateHeartbeatPeriod)
    {
        periodic_hb_event_->restart_timer();
    }

    // On VOLATILE writers, remove auto-acked (best effort readers) changes
    check_acked_status();

    logInfo(RTPS_WRITER, "Finish sending unsent changes");
}

/*
 * MATCHED_READER-RELATED METHODS
 */
void StatefulWriter::update_reader_info(
        bool create_sender_resources)
{
    update_cached_info_nts();
    compute_selected_guids();

    if (create_sender_resources)
    {
        RTPSParticipantImpl* part = getRTPSParticipant();
        locator_selector_.for_each([part](const Locator_t& loc)
        {
            part->createSenderResources(loc);
        });
    }

    there_are_remote_readers_ = false;
    for (ReaderProxy* reader : matched_readers_)
    {
        if (!reader->is_local_reader())
        {
            there_are_remote_readers_ = true;
            break;
        }
    }
}

bool StatefulWriter::matched_reader_add(
        const ReaderProxyData& rdata)
{
    if (rdata.guid() == c_Guid_Unknown)
    {
        logError(RTPS_WRITER, "Reliable Writer need GUID_t of matched readers");
        return false;
    }

    std::lock_guard<RecursiveTimedMutex> guard(mp_mutex);

    // Check if it is already matched.
    for (ReaderProxy* it : matched_readers_)
    {
        if (it->guid() == rdata.guid())
        {
            logInfo(RTPS_WRITER, "Attempting to add existing reader, updating information." << endl);
            if (it->update(rdata))
            {
                update_reader_info(true);
            }
            return false;
        }
    }

    // Get a reader proxy from the inactive pool (or create a new one if necessary and allowed)
    ReaderProxy* rp = nullptr;
    if (matched_readers_pool_.empty())
    {
        size_t max_readers = matched_readers_pool_.max_size();
        if (matched_readers_.size() + matched_readers_pool_.size() < max_readers)
        {
            const RTPSParticipantAttributes& part_att = mp_RTPSParticipant->getRTPSParticipantAttributes();
            rp = new ReaderProxy(m_times, part_att.allocation.locators, this);
        }
        else
        {
            logWarning(RTPS_WRITER, "Maximum number of reader proxies (" << max_readers << \
                    ") reached for writer " << m_guid << endl);
            return false;
        }
    }
    else
    {
        rp = matched_readers_pool_.back();
        matched_readers_pool_.pop_back();
    }

    // Add info of new datareader.
    rp->start(rdata);
    locator_selector_.add_entry(rp->locator_selector_entry());
    update_reader_info(true);

    std::set<SequenceNumber_t> not_relevant_changes;

    SequenceNumber_t current_seq = get_seq_num_min();
    SequenceNumber_t last_seq = get_seq_num_max();

    if (current_seq != SequenceNumber_t::unknown())
    {
        (void)last_seq;
        assert(last_seq != SequenceNumber_t::unknown());
        assert(current_seq <= last_seq);

        for (std::vector<CacheChange_t*>::iterator cit = mp_history->changesBegin();
                cit != mp_history->changesEnd(); ++cit)
        {
            // This is to cover the case when there are holes in the history
            while (current_seq != (*cit)->sequenceNumber)
            {
                if (rp->is_local_reader())
                {
                    intraprocess_gap(rp, current_seq);
                }
                else
                {
                    not_relevant_changes.insert(current_seq);
                }
                ++current_seq;
            }

            ChangeForReader_t changeForReader(*cit);

            if (rp->durability_kind() >= TRANSIENT_LOCAL && this->getAttributes().durabilityKind >= TRANSIENT_LOCAL)
            {
                changeForReader.setRelevance(rp->rtps_is_relevant(*cit));
                if (!rp->rtps_is_relevant(*cit))
                {
                    if (rp->is_local_reader())
                    {
                        intraprocess_gap(rp, current_seq);
                    }
                    else
                    {
                        not_relevant_changes.insert(current_seq);
                    }
                }
            }
            else
            {
                changeForReader.setRelevance(false);
                if (rp->is_local_reader())
                {
                    intraprocess_gap(rp, current_seq);
                }
                else
                {
                    not_relevant_changes.insert(current_seq);
                }
            }

            // The ChangeForReader_t status has to be UNACKNOWLEDGED
            if (!rp->is_local_reader() || !changeForReader.isRelevant())
            {
                changeForReader.setStatus(UNACKNOWLEDGED);
            }
            rp->add_change(changeForReader, false);
            ++current_seq;
        }

        // This is to cover the case where the last changes have been removed from the history
        while (current_seq < next_sequence_number())
        {
            if (rp->is_local_reader())
            {
                intraprocess_gap(rp, current_seq);
            }
            else
            {
                not_relevant_changes.insert(current_seq);
            }
            ++current_seq;
        }

        try
        {
            if (rp->is_local_reader())
            {
                mp_RTPSParticipant->async_thread().wake_up(this);
            }
            else
            {
                RTPSMessageGroup group(mp_RTPSParticipant, this, rp->message_sender());

                // Send initial heartbeat
                send_heartbeat_nts_(1u, group, disable_positive_acks_);

                // Send Gap
                if (!not_relevant_changes.empty())
                {
                    group.add_gap(not_relevant_changes);
                }
            }
        }
        catch (const RTPSMessageGroup::timeout&)
        {
            logError(RTPS_WRITER, "Max blocking time reached");
        }

        // Always activate heartbeat period. We need a confirmation of the reader.
        // The state has to be updated.
        periodic_hb_event_->restart_timer();
    }
    else
    {
        send_heartbeat_to_nts(*rp);
    }

    matched_readers_.push_back(rp);

    logInfo(RTPS_WRITER, "Reader Proxy " << rp->guid() << " added to " << this->m_guid.entityId << " with "
                                         << rp->reader_attributes().remote_locators().unicast.size() << "(u)-"
                                         << rp->reader_attributes().remote_locators().multicast.size() <<
            "(m) locators");

    return true;
}

bool StatefulWriter::matched_reader_remove(
        const GUID_t& reader_guid)
{
    ReaderProxy* rproxy = nullptr;
    std::unique_lock<RecursiveTimedMutex> lock(mp_mutex);

    ReaderProxyIterator it = matched_readers_.begin();
    while (it != matched_readers_.end())
    {
        if ((*it)->guid() == reader_guid)
        {
            logInfo(RTPS_WRITER, "Reader Proxy removed: " << reader_guid);
            rproxy = std::move(*it);
            it = matched_readers_.erase(it);

            continue;
        }

        ++it;
    }

    locator_selector_.remove_entry(reader_guid);
    update_reader_info(false);

    if (matched_readers_.size() == 0)
    {
        periodic_hb_event_->cancel_timer();
    }

    if (rproxy != nullptr)
    {
        rproxy->stop();
        matched_readers_pool_.push_back(rproxy);

        lock.unlock();
        check_acked_status();

        return true;
    }

    logInfo(RTPS_HISTORY, "Reader Proxy doesn't exist in this writer");
    return false;
}

bool StatefulWriter::matched_reader_is_matched(
        const GUID_t& reader_guid)
{
    std::lock_guard<RecursiveTimedMutex> guard(mp_mutex);
    for (ReaderProxy* it : matched_readers_)
    {
        if (it->guid() == reader_guid)
        {
            return true;
        }
    }
    return false;
}

bool StatefulWriter::matched_reader_lookup(
        GUID_t& readerGuid,
        ReaderProxy** RP)
{
    std::lock_guard<RecursiveTimedMutex> guard(mp_mutex);
    for (ReaderProxy* it : matched_readers_)
    {
        if (it->guid() == readerGuid)
        {
            *RP = it;
            return true;
        }
    }
    return false;
}

bool StatefulWriter::is_acked_by_all(
        const CacheChange_t* change) const
{
    std::lock_guard<RecursiveTimedMutex> guard(mp_mutex);

    if (change->writerGUID != this->getGuid())
    {
        logWarning(RTPS_WRITER, "The given change is not from this Writer");
        return false;
    }

    assert(mp_history->next_sequence_number() > change->sequenceNumber);
    return std::all_of(matched_readers_.begin(), matched_readers_.end(),
                   [change](const ReaderProxy* reader)
    {
        return reader->change_is_acked(change->sequenceNumber);
    });
}

bool StatefulWriter::all_readers_updated()
{
    std::lock_guard<RecursiveTimedMutex> guard(mp_mutex);

    for (auto it = matched_readers_.begin(); it != matched_readers_.end(); ++it)
    {
        if ((*it)->has_changes())
        {
            return false;
        }
    }

    return true;
}

bool StatefulWriter::wait_for_all_acked(
        const Duration_t& max_wait)
{
    std::unique_lock<RecursiveTimedMutex> lock(mp_mutex);
    std::unique_lock<std::mutex> all_acked_lock(all_acked_mutex_);

    all_acked_ = std::none_of(matched_readers_.begin(), matched_readers_.end(),
                    [](const ReaderProxy* reader)
    {
        return reader->has_changes();
    });
    lock.unlock();

    if (!all_acked_)
    {
        std::chrono::microseconds max_w(::TimeConv::Duration_t2MicroSecondsInt64(max_wait));
        all_acked_cond_.wait_for(all_acked_lock, max_w, [&]() {
            return all_acked_;
        });
    }

    return all_acked_;
}

void StatefulWriter::check_acked_status()
{
    std::unique_lock<RecursiveTimedMutex> lock(mp_mutex);

    bool all_acked = true;
    bool has_min_low_mark = false;
    SequenceNumber_t min_low_mark;

    for (const ReaderProxy* it : matched_readers_)
    {
        SequenceNumber_t reader_low_mark = it->changes_low_mark();
        if (reader_low_mark < min_low_mark || !has_min_low_mark)
        {
            has_min_low_mark = true;
            min_low_mark = reader_low_mark;
        }

        if (it->has_changes())
        {
            all_acked = false;
        }
    }

    if (get_seq_num_min() != SequenceNumber_t::unknown())
    {
        // Inform of samples acked.
        if (mp_listener != nullptr)
        {
            // In the case where we haven't received an acknack from a recently matched reader,
            // min_low_mark will be zero, and no change will be notified as received by all
            SequenceNumber_t current_seq;
            for (current_seq = next_all_acked_notify_sequence_; current_seq <= min_low_mark; ++current_seq)
            {
                std::vector<CacheChange_t*>::iterator history_end = mp_history->changesEnd();
                std::vector<CacheChange_t*>::iterator cit =
                        std::lower_bound(mp_history->changesBegin(), history_end, current_seq,
                                [](
                                    const CacheChange_t* change,
                                    const SequenceNumber_t& seq)
                {
                    return change->sequenceNumber < seq;
                });
                if (cit != history_end && (*cit)->sequenceNumber == current_seq)
                {
                    mp_listener->onWriterChangeReceivedByAll(this, *cit);
                }
            }

            // This will change next_all_acked_notify_sequence_ to min_low_mark + 1 on the most usual case.
            // On the special case where an acknack has not been received for a reader, it will remain unchanged.
            next_all_acked_notify_sequence_ = current_seq;
        }

        if (min_low_mark >= get_seq_num_min())
        {
            may_remove_change_ = 1;
            may_remove_change_cond_.notify_one();
        }
    }

    if (all_acked)
    {
        std::unique_lock<std::mutex> all_acked_lock(all_acked_mutex_);
        all_acked_ = true;
        all_acked_cond_.notify_all();
    }
}

bool StatefulWriter::try_remove_change(
        std::chrono::steady_clock::time_point& max_blocking_time_point,
        std::unique_lock<RecursiveTimedMutex>& lock)
{
    logInfo(RTPS_WRITER, "Starting process try remove change for writer " << getGuid());

    SequenceNumber_t min_low_mark;

    {
        std::lock_guard<RecursiveTimedMutex> guard(mp_mutex);
        for (ReaderProxy* it : matched_readers_)
        {
            SequenceNumber_t reader_low_mark = it->changes_low_mark();
            if (min_low_mark == SequenceNumber_t() || reader_low_mark < min_low_mark)
            {
                min_low_mark = reader_low_mark;
            }
        }
    }

    SequenceNumber_t calc = min_low_mark < get_seq_num_min() ? SequenceNumber_t() :
            (min_low_mark - get_seq_num_min()) + 1;
    unsigned int may_remove_change = 1;

    if (calc <= SequenceNumber_t())
    {
        may_remove_change_ = 0;
        may_remove_change_cond_.wait_until(lock, max_blocking_time_point,
                [&]() {
            return may_remove_change_ > 0;
        });
        may_remove_change = may_remove_change_;
    }

    // Some changes acked
    if (may_remove_change == 1)
    {
        return mp_history->remove_min_change();
    }
    // Waiting a change was removed.
    else if (may_remove_change == 2)
    {
        return true;
    }

    return false;
}

/*
 * PARAMETER_RELATED METHODS
 */
void StatefulWriter::updateAttributes(
        const WriterAttributes& att)
{
    this->updateTimes(att.times);
}

void StatefulWriter::updateTimes(
        const WriterTimes& times)
{
    std::lock_guard<RecursiveTimedMutex> guard(mp_mutex);
    if (m_times.heartbeatPeriod != times.heartbeatPeriod)
    {
        periodic_hb_event_->update_interval(times.heartbeatPeriod);
    }
    if (m_times.nackResponseDelay != times.nackResponseDelay)
    {
        if (nack_response_event_ != nullptr)
        {
            nack_response_event_->update_interval(times.nackResponseDelay);
        }
    }
    if (m_times.nackSupressionDuration != times.nackSupressionDuration)
    {
        for (ReaderProxy* it : matched_readers_)
        {
            it->update_nack_supression_interval(times.nackSupressionDuration);
        }
        for (ReaderProxy* it : matched_readers_pool_)
        {
            it->update_nack_supression_interval(times.nackSupressionDuration);
        }
    }
    m_times = times;
}

void StatefulWriter::add_flow_controller(
        std::unique_ptr<FlowController> controller)
{
    m_controllers.push_back(std::move(controller));
}

SequenceNumber_t StatefulWriter::next_sequence_number() const
{
    return mp_history->next_sequence_number();
}

bool StatefulWriter::send_periodic_heartbeat(
        bool final,
        bool liveliness)
{
    std::lock_guard<RecursiveTimedMutex> guardW(mp_mutex);

    bool unacked_changes = false;
    if (m_separateSendingEnabled)
    {
        for (ReaderProxy* it : matched_readers_)
        {
            if (it->has_unacknowledged())
            {
                send_heartbeat_to_nts(*it, liveliness);
                unacked_changes = true;
            }
        }
    }
    else if (!liveliness)
    {
        SequenceNumber_t firstSeq, lastSeq;

        firstSeq = get_seq_num_min();
        lastSeq = get_seq_num_max();

        if (firstSeq == c_SequenceNumber_Unknown || lastSeq == c_SequenceNumber_Unknown)
        {
            return false;
        }
        else
        {
            assert(firstSeq <= lastSeq);

            unacked_changes = std::any_of(matched_readers_.begin(), matched_readers_.end(),
                            [](const ReaderProxy* reader)
            {
                return reader->has_unacknowledged();
            });

            if (unacked_changes)
            {
                try
                {
                    RTPSMessageGroup group(mp_RTPSParticipant, this, *this);
                    send_heartbeat_nts_(all_remote_readers_.size(), group, disable_positive_acks_, liveliness);
                }
                catch (const RTPSMessageGroup::timeout&)
                {
                    logError(RTPS_WRITER, "Max blocking time reached");
                }
            }
        }
    }
    else
    {
        // This is a liveliness heartbeat, we don't care about checking sequence numbers
        try
        {
            for (ReaderProxy* it : matched_readers_)
            {
                if (it->is_local_reader())
                {
                    intraprocess_heartbeat(it, true);
                }
            }

            RTPSMessageGroup group(mp_RTPSParticipant, this, *this);
            send_heartbeat_nts_(all_remote_readers_.size(), group, final, liveliness);
        }
        catch (const RTPSMessageGroup::timeout&)
        {
            logError(RTPS_WRITER, "Max blocking time reached");
        }
    }

    return unacked_changes;
}

void StatefulWriter::send_heartbeat_to_nts(
        ReaderProxy& remoteReaderProxy,
        bool liveliness)
{
    try
    {
        RTPSMessageGroup group(mp_RTPSParticipant, this, remoteReaderProxy.message_sender());
        send_heartbeat_nts_(1u, group, disable_positive_acks_, liveliness);
    }
    catch (const RTPSMessageGroup::timeout&)
    {
        logError(RTPS_WRITER, "Max blocking time reached");
    }
}

void StatefulWriter::send_heartbeat_nts_(
        size_t number_of_readers,
        RTPSMessageGroup& message_group,
        bool final,
        bool liveliness)
{

    SequenceNumber_t firstSeq = get_seq_num_min();
    SequenceNumber_t lastSeq = get_seq_num_max();

    if (firstSeq == c_SequenceNumber_Unknown || lastSeq == c_SequenceNumber_Unknown)
    {
        assert(firstSeq == c_SequenceNumber_Unknown && lastSeq == c_SequenceNumber_Unknown);

        if (number_of_readers == 1 || liveliness)
        {
            firstSeq = next_sequence_number();
            lastSeq = firstSeq - 1;
        }
        else
        {
            return;
        }
    }
    else
    {
        assert(firstSeq <= lastSeq);
    }

    incrementHBCount();
    message_group.add_heartbeat(firstSeq, lastSeq, m_heartbeatCount, final, liveliness);
    // Update calculate of heartbeat piggyback.
    currentUsageSendBufferSize_ = static_cast<int32_t>(sendBufferSize_);

    logInfo(RTPS_WRITER, getGuid().entityId << " Sending Heartbeat (" << firstSeq << " - " << lastSeq << ")" );
}

void StatefulWriter::send_heartbeat_piggyback_nts_(
        ReaderProxy* reader,
        RTPSMessageGroup& message_group,
        uint32_t& last_bytes_processed,
        bool force)
{
    if (!disable_heartbeat_piggyback_)
    {
        size_t number_of_readers = reader == nullptr ? all_remote_readers_.size() : 1u;
        if (force || mp_history->isFull())
        {
            if (reader == nullptr)
            {
                locator_selector_.reset(true);
                if (locator_selector_.state_has_changed())
                {
                    message_group.flush_and_reset();
                    getRTPSParticipant()->network_factory().select_locators(locator_selector_);
                    compute_selected_guids();
                }
            }
            send_heartbeat_nts_(number_of_readers, message_group, disable_positive_acks_);
        }
        else
        {
            uint32_t current_bytes = message_group.get_current_bytes_processed();
            currentUsageSendBufferSize_ -= current_bytes - last_bytes_processed;
            last_bytes_processed = current_bytes;
            if (currentUsageSendBufferSize_ < 0)
            {
                send_heartbeat_nts_(number_of_readers, message_group, disable_positive_acks_);
            }
        }
    }
}

void StatefulWriter::perform_nack_response()
{
    std::unique_lock<RecursiveTimedMutex> lock(mp_mutex);
    bool must_wake_up_async_thread = false;

    for (ReaderProxy* remote_reader : matched_readers_)
    {
        if (remote_reader->perform_acknack_response() || remote_reader->are_there_gaps())
        {
            must_wake_up_async_thread = true;
        }
    }

    if (must_wake_up_async_thread)
    {
        mp_RTPSParticipant->async_thread().wake_up(this);
    }
}

void StatefulWriter::perform_nack_supression(
        const GUID_t& reader_guid)
{
    std::unique_lock<RecursiveTimedMutex> lock(mp_mutex);

    for (ReaderProxy* remote_reader : matched_readers_)
    {
        if (remote_reader->guid() == reader_guid)
        {
            remote_reader->perform_nack_supression();
            periodic_hb_event_->restart_timer();
            return;
        }
    }
}

bool StatefulWriter::process_acknack(
        const GUID_t& writer_guid,
        const GUID_t& reader_guid,
        uint32_t ack_count,
        const SequenceNumberSet_t& sn_set,
        bool final_flag,
        bool& result)
{
    std::unique_lock<RecursiveTimedMutex> lock(mp_mutex);
    result = (m_guid == writer_guid);
    if (result)
    {
        for (ReaderProxy* remote_reader : matched_readers_)
        {
            if (remote_reader->guid() == reader_guid)
            {
                if (remote_reader->check_and_set_acknack_count(ack_count))
                {
                    // Sequence numbers before Base are set as Acknowledged.
                    remote_reader->acked_changes_set(sn_set.base());
                    if (sn_set.base() > SequenceNumber_t(0, 0))
                    {
                        if (remote_reader->requested_changes_set(sn_set) || remote_reader->are_there_gaps())
                        {
                            nack_response_event_->restart_timer();
                        }
                        else if (!final_flag)
                        {
                            periodic_hb_event_->restart_timer();
                        }
                    }
                    else if (sn_set.empty() && !final_flag)
                    {
                        // This is the preemptive acknack.
                        if (remote_reader->process_initial_acknack())
                        {
                            if (remote_reader->is_local_reader())
                            {
                                mp_RTPSParticipant->async_thread().wake_up(this);
                            }
                            else
                            {
                                // Send heartbeat if requested
                                send_heartbeat_to_nts(*remote_reader);
                            }
                        }

                        if (remote_reader->is_local_reader())
                        {
                            intraprocess_heartbeat(remote_reader);
                        }
                    }

                    // Check if all CacheChange are acknowledge, because a user could be waiting
                    // for this, of if VOLATILE should be removed CacheChanges
                    check_acked_status();
                }
                break;
            }
        }
    }

    return result;
}

bool StatefulWriter::process_nack_frag(
        const GUID_t& writer_guid,
        const GUID_t& reader_guid,
        uint32_t ack_count,
        const SequenceNumber_t& seq_num,
        const FragmentNumberSet_t fragments_state,
        bool& result)
{
    std::unique_lock<RecursiveTimedMutex> lock(mp_mutex);
    result = false;
    if (m_guid == writer_guid)
    {
        result = true;
        for (ReaderProxy* remote_reader : matched_readers_)
        {
            if (remote_reader->guid() == reader_guid)
            {
                if (remote_reader->process_nack_frag(reader_guid, ack_count, seq_num, fragments_state))
                {
                    nack_response_event_->restart_timer();
                }
                break;
            }
        }
    }

    return result;
}

bool StatefulWriter::ack_timer_expired()
{
    std::unique_lock<RecursiveTimedMutex> lock(mp_mutex);

    // The timer has expired so the earliest non-acked change must be marked as acknowledged
    // This will be done in the first while iteration, as we start with a negative interval

    auto interval = -keep_duration_us_;

    // On the other hand, we've seen in the tests that if samples are sent very quickly with little
    // time between consecutive samples, the timer interval could end up being negative
    // In this case, we keep marking changes as acknowledged until the timer is able to keep up, hence the while
    // loop

    while (interval.count() < 0)
    {
        for (ReaderProxy* remote_reader : matched_readers_)
        {
            if (remote_reader->reader_attributes().disable_positive_acks())
            {
                remote_reader->acked_changes_set(last_sequence_number_ + 1);
            }
        }
        last_sequence_number_++;

        // Get the next cache change from the history
        CacheChange_t* change;

        if (!mp_history->get_change(
                    last_sequence_number_,
                    getGuid(),
                    &change))
        {
            return false;
        }

        auto source_timestamp = system_clock::time_point() + nanoseconds(change->sourceTimestamp.to_ns());
        auto now = system_clock::now();
        interval = source_timestamp - now + keep_duration_us_;
    }
    assert(interval.count() >= 0);

    ack_event_->update_interval_millisec((double)duration_cast<milliseconds>(interval).count());
    return true;
}<|MERGE_RESOLUTION|>--- conflicted
+++ resolved
@@ -753,16 +753,10 @@
                                 logError(RTPS_WRITER, "Error sending change " << changeToSend.sequenceNumber);
                             }
                         }
-<<<<<<< HEAD
-=======
-
-                        // Heartbeat piggyback.
-                        send_heartbeat_piggyback_nts_(nullptr, group, lastBytesProcessed, force_piggyback_hb);
->>>>>>> b17aac41
                     }
 
                     // Heartbeat piggyback.
-                    send_heartbeat_piggyback_nts_(nullptr, group, lastBytesProcessed);
+                    send_heartbeat_piggyback_nts_(nullptr, group, lastBytesProcessed, force_piggyback_hb);
 
                     for (std::pair<std::vector<ReaderProxy*>,
                             std::set<SequenceNumber_t> > pair : notRelevantChanges.elements())
