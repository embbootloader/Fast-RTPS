// Copyright 2016 Proyectos y Sistemas de Mantenimiento SL (eProsima).
//
// Licensed under the Apache License, Version 2.0 (the "License");
// you may not use this file except in compliance with the License.
// You may obtain a copy of the License at
//
//     http://www.apache.org/licenses/LICENSE-2.0
//
// Unless required by applicable law or agreed to in writing, software
// distributed under the License is distributed on an "AS IS" BASIS,
// WITHOUT WARRANTIES OR CONDITIONS OF ANY KIND, either express or implied.
// See the License for the specific language governing permissions and
// limitations under the License.

/**
 * @file RTPSParticipantImpl.h
 */

#ifndef RTPSParticipantIMPL_H_
#define RTPSParticipantIMPL_H_
#ifndef DOXYGEN_SHOULD_SKIP_THIS_PUBLIC
#include <stdio.h>
#include <stdlib.h>
#include <list>
#include <sys/types.h>
#include <mutex>
#include <fastrtps/utils/Semaphore.h>

#if defined(_WIN32)
#include <process.h>
#else
#include <unistd.h>
#endif

#include <fastrtps/rtps/attributes/RTPSParticipantAttributes.h>
#include <fastrtps/rtps/common/Guid.h>
#include <fastrtps/rtps/builtin/discovery/endpoint/EDPSimple.h>

#include <fastrtps/rtps/network/NetworkFactory.h>
#include <fastrtps/rtps/network/ReceiverResource.h>
#include <fastrtps/rtps/network/SenderResource.h>
#include <fastrtps/rtps/messages/MessageReceiver.h>

#if HAVE_SECURITY
#include "../security/SecurityManager.h"
#endif

namespace eprosima {
namespace fastrtps{

class WriterQos;
class ReaderQos;
class TopicAttributes;
class MessageReceiver;

namespace rtps {

class RTPSParticipant;
class RTPSParticipantListener;
class ResourceEvent;
class AsyncWriterThread;
class BuiltinProtocols;
struct CDRMessage_t;
class Endpoint;
class RTPSWriter;
class WriterAttributes;
class WriterHistory;
class WriterListener;
class RTPSReader;
class ReaderAttributes;
class ReaderHistory;
class ReaderListener;
class StatefulReader;
class PDPSimple;

/*
   Receiver Control block is a struct we use to encapsulate the resources that take part in message reception.
   It contains:
   -A ReceiverResource (as produced by the NetworkFactory Element)
   -A list of associated wirters and readers
   -A buffer for message storage
   -A mutex for the lists
   The idea is to create the thread that performs blocking calllto ReceiverResource.Receive and processes the message
   from the Receiver, so the Transport Layer does not need to be aware of the existence of what is using it.

*/
typedef struct ReceiverControlBlock{
    ReceiverResource Receiver;
    MessageReceiver* mp_receiver; //Associated Readers/Writers inside of MessageReceiver
    std::mutex mtx; //Fix declaration
    std::thread* m_thread;
    bool resourceAlive;
    ReceiverControlBlock(ReceiverResource&& rec):Receiver(std::move(rec)), mp_receiver(nullptr), m_thread(nullptr), resourceAlive(true)
    {
    }
    ReceiverControlBlock(ReceiverControlBlock&& origen):Receiver(std::move(origen.Receiver)), mp_receiver(origen.mp_receiver), m_thread(origen.m_thread), resourceAlive(true)
    {
        origen.m_thread = nullptr;
        origen.mp_receiver = nullptr;
    }

    private:
    ReceiverControlBlock(const ReceiverControlBlock&) = delete;
    const ReceiverControlBlock& operator=(const ReceiverControlBlock&) = delete;

} ReceiverControlBlock;


/**
 * @brief Class RTPSParticipantImpl, it contains the private implementation of the RTPSParticipant functions and allows the creation and removal of writers and readers. It manages the send and receive threads.
 * @ingroup RTPS_MODULE
 */
class RTPSParticipantImpl
{
    public:
        /**
         * @param param
         * @param guidP
         * @param part
         * @param plisten
         */
        RTPSParticipantImpl(const RTPSParticipantAttributes &param,
                const GuidPrefix_t& guidP,RTPSParticipant* part,RTPSParticipantListener* plisten= nullptr);
        virtual ~RTPSParticipantImpl();

        /**
         * Get associated GUID
         * @return Associated GUID
         */
        inline const GUID_t& getGuid() const { return m_guid; }

        void setGuid(GUID_t& guid) { m_guid = guid; }

        //! Announce RTPSParticipantState (force the sending of a DPD message.)
        void announceRTPSParticipantState();
        //!Stop the RTPSParticipant Announcement (used in tests to avoid multiple packets being send)
        void stopRTPSParticipantAnnouncement();
        //!Reset to timer to make periodic RTPSParticipant Announcements.
        void resetRTPSParticipantAnnouncement();

        void loose_next_change();

        /**
         * Activate a Remote Endpoint defined in the Static Discovery.
         * @param pguid GUID_t of the endpoint.
         * @param userDefinedId userDeinfed Id of the endpoint.
         * @param kind kind of endpoint
         * @return True if correct.
         */
        bool newRemoteEndpointDiscovered(const GUID_t& pguid, int16_t userDefinedId,EndpointKind_t kind);

        /**
         * Assert the liveliness of a remote participant
         * @param guidP GuidPrefix_t of the participant.
         */
        void assertRemoteRTPSParticipantLiveliness(const GuidPrefix_t& guidP);

        /**
         * Get the RTPSParticipant ID
         * @return RTPSParticipant ID
         */
        inline uint32_t getRTPSParticipantID() const { return (uint32_t)m_att.participantID;};
        //!Post to the resource semaphore
        void ResourceSemaphorePost();
        //!Wait for the resource semaphore
        void ResourceSemaphoreWait();
        //!Get Pointer to the Event Resource.
        ResourceEvent& getEventResource();
        //!Send Method - Deprecated - Stays here for reference purposes
        void sendSync(CDRMessage_t* msg, Endpoint *pend, const Locator_t& destination_loc);
        //!Get the participant Mutex
        std::recursive_mutex* getParticipantMutex() const {return mp_mutex;};
        /**
         * Get the participant listener
         * @return participant listener
         */
        inline RTPSParticipantListener* getListener(){return mp_participantListener;}

        /**
         * Get a a pair of pointer to the RTPSReaders used by SimpleEDP for discovery of Publisher and Subscribers
         * @return std::pair of pointers to StatefulReaders where the first on points to the SubReader and the second to PubReader.
         */
        std::pair<StatefulReader*,StatefulReader*> getEDPReaders();

        std::vector<std::string> getParticipantNames();

        /**
         * Get the participant
         * @return participant
         */
        inline RTPSParticipant* getUserRTPSParticipant(){return mp_userParticipant;}

        std::vector<std::unique_ptr<FlowController>>& getFlowControllers() { return m_controllers;}

        /*!
         * @remarks Non thread-safe.
         */
        const std::vector<RTPSWriter*>& getAllWriters() const;

        /*!
         * @remarks Non thread-safe.
         */
        const std::vector<RTPSReader*>& getAllReaders() const;

        uint32_t getMaxMessageSize() const;

<<<<<<< HEAD
        uint32_t getMaxDataSize();

        uint32_t calculateMaxDataSize(uint32_t length);

#if HAVE_SECURITY
        ::security::SecurityManager& security_manager() { return m_security_manager; }

        bool is_rtps_protected() const { return is_rtps_protected_; }
#endif

        PDPSimple* pdpsimple();
=======
        NetworkFactory& network_factory() { return m_network_Factory; }
>>>>>>> 96cf1ea3

    private:
        //!Attributes of the RTPSParticipant
        RTPSParticipantAttributes m_att;
        //!Guid of the RTPSParticipant.
        GUID_t m_guid;
        //! Sending resources. - DEPRECATED -Stays commented for reference purposes
        // ResourceSend* mp_send_thr;
        //! Event Resource
        ResourceEvent* mp_event_thr;
        //! BuiltinProtocols of this RTPSParticipant
        BuiltinProtocols* mp_builtinProtocols;
        //!Semaphore to wait for the listen thread creation.
        Semaphore* mp_ResourceSemaphore;
        //!Id counter to correctly assign the ids to writers and readers.
        uint32_t IdCounter;
        //!Writer List.
        std::vector<RTPSWriter*> m_allWriterList;
        //!Reader List
        std::vector<RTPSReader*> m_allReaderList;
        //!Listen thread list.
        //!Writer List.
        std::vector<RTPSWriter*> m_userWriterList;
        //!Reader List
        std::vector<RTPSReader*> m_userReaderList;

        //!Network Factory
        NetworkFactory m_network_Factory;

#if HAVE_SECURITY
        // Security manager
        ::security::SecurityManager m_security_manager;
#endif

        //!ReceiverControlBlock list - encapsulates all associated resources on a Receiving element
        std::list<ReceiverControlBlock> m_receiverResourcelist;
        //!SenderResource List
        std::mutex m_send_resources_mutex;
        std::vector<SenderResource> m_senderResource;

        //!Participant Listener
        RTPSParticipantListener* mp_participantListener;
        //!Pointer to the user participant
        RTPSParticipant* mp_userParticipant;

        RTPSParticipantImpl& operator=(const RTPSParticipantImpl&) NON_COPYABLE_CXX11;

        /**
         * Method to check if a specific entityId already exists in this RTPSParticipant
         * @param ent EnityId to check
         * @param kind Endpoint Kind.
         * @return True if exists.
         */
        bool existsEntityId(const EntityId_t& ent,EndpointKind_t kind) const;

        /**
         * Assign an endpoint to the ReceiverResources, based on its LocatorLists.
         * @param endp Pointer to the endpoint.
         * @return True if correct.
         */
        bool assignEndpointListenResources(Endpoint* endp);

        /** Assign an endpoint to the ReceiverResources as specified specifically on parameter list
         * @param pend Pointer to the endpoint.
         * @param lit Locator list iterator.
         * @param isMulticast Boolean indicating that is multicast.
         * @param isFixed Boolean indicating that is a fixed listenresource.
         * @return True if assigned.
         */
        bool assignEndpoint2LocatorList(Endpoint* pend,LocatorList_t& list);

        /** Create the new ReceiverResources needed for a new Locator, contains the calls to assignEndpointListenResources
          and consequently assignEndpoint2LocatorList
          @param pend - Pointer to the endpoint which triggered the creation of the Receivers
          */
        bool createAndAssociateReceiverswithEndpoint(Endpoint * pend);

        /** Function to be called from a new thread, which takes cares of performing a blocking receive
          operation on the ReceiveResource
          @param buffer - Position of the buffer we use to store data
          @param locator - Locator that triggered the creation of the resource
          */
        void performListenOperation(ReceiverControlBlock *receiver, Locator_t input_locator);

        /** Create non-existent SendResources based on the Locator list of the entity
          @param pend - Pointer to the endpoint whose SenderResources are to be created
          */
        bool createSendResources(Endpoint *pend);

        /** When we want to create a new Resource but the physical channel specified by the Locator
          can not be opened, we want to mutate the Locator to open a more or less equivalent channel.
          @param loc -  Locator we want to change
          */
        Locator_t applyLocatorAdaptRule(Locator_t loc);

        //!Participant Mutex
        std::recursive_mutex* mp_mutex;

        /*
         * Flow controllers for this participant.
         */
        std::vector<std::unique_ptr<FlowController> > m_controllers;

#if HAVE_SECURITY
        bool is_rtps_protected_;
#endif

    public:

        const RTPSParticipantAttributes& getRTPSParticipantAttributes() const
        {
            return this->m_att;
        }

        /**
         * Create a Writer in this RTPSParticipant.
         * @param Writer Pointer to pointer of the Writer, used as output. Only valid if return==true.
         * @param param WriterAttributes to define the Writer.
         * @param entityId EntityId assigned to the Writer.
         * @param isBuiltin Bool value indicating if the Writer is builtin (Discovery or Liveliness protocol) or is created for the end user.
         * @return True if the Writer was correctly created.
         */
        bool createWriter(RTPSWriter** Writer, WriterAttributes& param,WriterHistory* hist,WriterListener* listen,
                const EntityId_t& entityId = c_EntityId_Unknown,bool isBuiltin = false);

        /**
         * Create a Reader in this RTPSParticipant.
         * @param Reader Pointer to pointer of the Reader, used as output. Only valid if return==true.
         * @param param ReaderAttributes to define the Reader.
         * @param entityId EntityId assigned to the Reader.
         * @param isBuiltin Bool value indicating if the Reader is builtin (Discovery or Liveliness protocol) or is created for the end user.
         * @return True if the Reader was correctly created.
         */
        bool createReader(RTPSReader** Reader, ReaderAttributes& param,ReaderHistory* hist,ReaderListener* listen,
                const EntityId_t& entityId = c_EntityId_Unknown,bool isBuiltin = false, bool enable = true);

        bool enableReader(RTPSReader *reader);

        /**
         * Register a Writer in the BuiltinProtocols.
         * @param Writer Pointer to the RTPSWriter.
         * @param topicAtt TopicAttributes of the Writer.
         * @param wqos WriterQos.
         * @return True if correctly registered.
         */
        bool registerWriter(RTPSWriter* Writer,TopicAttributes& topicAtt,WriterQos& wqos);

        /**
         * Register a Reader in the BuiltinProtocols.
         * @param Reader Pointer to the RTPSReader.
         * @param topicAtt TopicAttributes of the Reader.
         * @param rqos ReaderQos.
         * @return  True if correctly registered.
         */
        bool registerReader(RTPSReader* Reader,TopicAttributes& topicAtt,ReaderQos& rqos);

        /**
         * Update local writer QoS
         * @param Writer Writer to update
         * @param wqos New QoS for the writer
         * @return True on success
         */
        bool updateLocalWriter(RTPSWriter* Writer,WriterQos& wqos);

        /**
         * Update local reader QoS
         * @param Reader Reader to update
         * @param rqos New QoS for the reader
         * @return True on success
         */
        bool updateLocalReader(RTPSReader* Reader, ReaderQos& rqos);



        /**
         * Get the participant attributes
         * @return Participant attributes
         */
        inline RTPSParticipantAttributes& getAttributes() {return m_att;};

        /**
         * Delete a user endpoint
         * @param Endpoint to delete
         * @return True on success
         */
        bool deleteUserEndpoint(Endpoint*);

        /**
         * Get the begin of the user reader list
         * @return Iterator pointing to the begin of the user reader list
         */
        std::vector<RTPSReader*>::iterator userReadersListBegin(){return m_userReaderList.begin();};

        /**
         * Get the end of the user reader list
         * @return Iterator pointing to the end of the user reader list
         */
        std::vector<RTPSReader*>::iterator userReadersListEnd(){return m_userReaderList.end();};

        /**
         * Get the begin of the user writer list
         * @return Iterator pointing to the begin of the user writer list
         */
        std::vector<RTPSWriter*>::iterator userWritersListBegin(){return m_userWriterList.begin();};

        /**
         * Get the end of the user writer list
         * @return Iterator pointing to the end of the user writer list
         */
        std::vector<RTPSWriter*>::iterator userWritersListEnd(){return m_userWriterList.end();};

        /** Helper function that creates ReceiverResources based on a Locator_t List, possibly mutating
          some and updating the list. DOES NOT associate endpoints with it.
          @param Locator_list - Locator list to be used to create the ReceiverResources
          @param ApplyMutation - True if we want to create a Resource with a "similar" locator if the one we provide is unavailable
          */
        static const int MutationTries = 100;
        void createReceiverResources(LocatorList_t& Locator_list, bool ApplyMutation);

        bool networkFactoryHasRegisteredTransports() const;

#if HAVE_SECURITY
        void set_endpoint_rtps_protection_supports(Endpoint* endpoint, bool support)
        {
            endpoint->supports_rtps_protection_ = support;
        }
#endif
};

}
} /* namespace rtps */
} /* namespace eprosima */
#endif
#endif /* RTPSParticipant_H_ */<|MERGE_RESOLUTION|>--- conflicted
+++ resolved
@@ -72,6 +72,7 @@
 class ReaderListener;
 class StatefulReader;
 class PDPSimple;
+class FlowController;
 
 /*
    Receiver Control block is a struct we use to encapsulate the resources that take part in message reception.
@@ -204,7 +205,6 @@
 
         uint32_t getMaxMessageSize() const;
 
-<<<<<<< HEAD
         uint32_t getMaxDataSize();
 
         uint32_t calculateMaxDataSize(uint32_t length);
@@ -216,9 +216,6 @@
 #endif
 
         PDPSimple* pdpsimple();
-=======
-        NetworkFactory& network_factory() { return m_network_Factory; }
->>>>>>> 96cf1ea3
 
     private:
         //!Attributes of the RTPSParticipant
