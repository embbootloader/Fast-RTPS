--- conflicted
+++ resolved
@@ -281,13 +281,9 @@
         add_definitions(-D__DEBUG)
     endif()
     #Create library
-<<<<<<< HEAD
-    add_library(${PROJECT_NAME} SHARED ${${PROJECT_NAME}_SOURCES})
+    add_library(${PROJECT_NAME} ${${PROJECT_NAME}_source_files})
     set_target_properties(${PROJECT_NAME} PROPERTIES VERSION ${PROJECT_VERSION})
     set_target_properties(${PROJECT_NAME} PROPERTIES SOVERSION ${PROJECT_MAJOR_VERSION})
-=======
-    add_library(${PROJECT_NAME} ${${PROJECT_NAME}_source_files})
->>>>>>> 924120a6
 
     # Define public headers
     target_include_directories(${PROJECT_NAME} PUBLIC
